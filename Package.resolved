--- conflicted
+++ resolved
@@ -1,9 +1,5 @@
 {
-<<<<<<< HEAD
-  "originHash" : "ad946e609a69599b154a1855351540356d2e1b0ec0d8fa3e91c7cce46628f015",
-=======
-  "originHash" : "34442675b179c8ff0a1e41f75f518645e1a7e589de554666d976493153067284",
->>>>>>> e49a5639
+  "originHash" : "505f2005e20d9215aac5310c22d8666b5021423254dfa8377552a67c348a4797",
   "pins" : [
     {
       "identity" : "async-http-client",
@@ -19,13 +15,8 @@
       "kind" : "remoteSourceControl",
       "location" : "https://github.com/apple/containerization.git",
       "state" : {
-<<<<<<< HEAD
         "revision" : "056a909081181ab4e91f4143682a63f991a32584",
         "version" : "0.11.0"
-=======
-        "revision" : "bec1008f4de1e416ea0e112b57b2357875ec7d25",
-        "version" : "0.13.0"
->>>>>>> e49a5639
       }
     },
     {
