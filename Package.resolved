{
<<<<<<< HEAD
  "originHash" : "505f2005e20d9215aac5310c22d8666b5021423254dfa8377552a67c348a4797",
=======
  "originHash" : "6b3046dae5a56f593367112450130e1d5e5ce015afbad2a2299c865c1e5d10f7",
>>>>>>> 1e19a4d6
  "pins" : [
    {
      "identity" : "async-http-client",
      "kind" : "remoteSourceControl",
      "location" : "https://github.com/swift-server/async-http-client.git",
      "state" : {
        "revision" : "60235983163d040f343a489f7e2e77c1918a8bd9",
        "version" : "1.26.1"
      }
    },
    {
      "identity" : "containerization",
      "kind" : "remoteSourceControl",
      "location" : "https://github.com/apple/containerization.git",
      "state" : {
<<<<<<< HEAD
        "revision" : "056a909081181ab4e91f4143682a63f991a32584",
        "version" : "0.11.0"
=======
        "revision" : "c45fef7278394e386d3fbb4c52e9e18613e049b7",
        "version" : "0.16.0"
>>>>>>> 1e19a4d6
      }
    },
    {
      "identity" : "dns",
      "kind" : "remoteSourceControl",
      "location" : "https://github.com/Bouke/DNS",
      "state" : {
        "revision" : "78bbd1589890a90b202d11d5f9e1297050cf0eb2",
        "version" : "1.2.0"
      }
    },
    {
      "identity" : "dnsclient",
      "kind" : "remoteSourceControl",
      "location" : "https://github.com/orlandos-nl/DNSClient",
      "state" : {
        "revision" : "551fbddbf4fa728d4cd86f6a5208fe4f925f0549",
        "version" : "2.4.4"
      }
    },
    {
      "identity" : "grpc-swift",
      "kind" : "remoteSourceControl",
      "location" : "https://github.com/grpc/grpc-swift.git",
      "state" : {
        "revision" : "a56a157218877ef3e9625f7e1f7b2cb7e46ead1b",
        "version" : "1.26.1"
      }
    },
    {
      "identity" : "swift-algorithms",
      "kind" : "remoteSourceControl",
      "location" : "https://github.com/apple/swift-algorithms.git",
      "state" : {
        "revision" : "87e50f483c54e6efd60e885f7f5aa946cee68023",
        "version" : "1.2.1"
      }
    },
    {
      "identity" : "swift-argument-parser",
      "kind" : "remoteSourceControl",
      "location" : "https://github.com/apple/swift-argument-parser.git",
      "state" : {
        "revision" : "309a47b2b1d9b5e991f36961c983ecec72275be3",
        "version" : "1.6.1"
      }
    },
    {
      "identity" : "swift-asn1",
      "kind" : "remoteSourceControl",
      "location" : "https://github.com/apple/swift-asn1.git",
      "state" : {
        "revision" : "f70225981241859eb4aa1a18a75531d26637c8cc",
        "version" : "1.4.0"
      }
    },
    {
      "identity" : "swift-async-algorithms",
      "kind" : "remoteSourceControl",
      "location" : "https://github.com/apple/swift-async-algorithms.git",
      "state" : {
        "revision" : "042e1c4d9d19748c9c228f8d4ebc97bb1e339b0b",
        "version" : "1.0.4"
      }
    },
    {
      "identity" : "swift-atomics",
      "kind" : "remoteSourceControl",
      "location" : "https://github.com/apple/swift-atomics.git",
      "state" : {
        "revision" : "b601256eab081c0f92f059e12818ac1d4f178ff7",
        "version" : "1.3.0"
      }
    },
    {
      "identity" : "swift-certificates",
      "kind" : "remoteSourceControl",
      "location" : "https://github.com/apple/swift-certificates.git",
      "state" : {
        "revision" : "c059d9c9d08d6654b9a92dda93d9049a278964c6",
        "version" : "1.12.0"
      }
    },
    {
      "identity" : "swift-collections",
      "kind" : "remoteSourceControl",
      "location" : "https://github.com/apple/swift-collections.git",
      "state" : {
        "revision" : "8c0c0a8b49e080e54e5e328cc552821ff07cd341",
        "version" : "1.2.1"
      }
    },
    {
      "identity" : "swift-crypto",
      "kind" : "remoteSourceControl",
      "location" : "https://github.com/apple/swift-crypto.git",
      "state" : {
        "revision" : "334e682869394ee239a57dbe9262bff3cd9495bd",
        "version" : "3.14.0"
      }
    },
    {
      "identity" : "swift-docc-plugin",
      "kind" : "remoteSourceControl",
      "location" : "https://github.com/swiftlang/swift-docc-plugin.git",
      "state" : {
        "revision" : "3e4f133a77e644a5812911a0513aeb7288b07d06",
        "version" : "1.4.5"
      }
    },
    {
      "identity" : "swift-docc-symbolkit",
      "kind" : "remoteSourceControl",
      "location" : "https://github.com/swiftlang/swift-docc-symbolkit",
      "state" : {
        "revision" : "b45d1f2ed151d057b54504d653e0da5552844e34",
        "version" : "1.0.0"
      }
    },
    {
      "identity" : "swift-http-structured-headers",
      "kind" : "remoteSourceControl",
      "location" : "https://github.com/apple/swift-http-structured-headers.git",
      "state" : {
        "revision" : "1625f271afb04375bf48737a5572613248d0e7a0",
        "version" : "1.4.0"
      }
    },
    {
      "identity" : "swift-http-types",
      "kind" : "remoteSourceControl",
      "location" : "https://github.com/apple/swift-http-types.git",
      "state" : {
        "revision" : "a0a57e949a8903563aba4615869310c0ebf14c03",
        "version" : "1.4.0"
      }
    },
    {
      "identity" : "swift-log",
      "kind" : "remoteSourceControl",
      "location" : "https://github.com/apple/swift-log.git",
      "state" : {
        "revision" : "ce592ae52f982c847a4efc0dd881cc9eb32d29f2",
        "version" : "1.6.4"
      }
    },
    {
      "identity" : "swift-nio",
      "kind" : "remoteSourceControl",
      "location" : "https://github.com/apple/swift-nio.git",
      "state" : {
        "revision" : "1c30f0f2053b654e3d1302492124aa6d242cdba7",
        "version" : "2.86.0"
      }
    },
    {
      "identity" : "swift-nio-extras",
      "kind" : "remoteSourceControl",
      "location" : "https://github.com/apple/swift-nio-extras.git",
      "state" : {
        "revision" : "a55c3dd3a81d035af8a20ce5718889c0dcab073d",
        "version" : "1.29.0"
      }
    },
    {
      "identity" : "swift-nio-http2",
      "kind" : "remoteSourceControl",
      "location" : "https://github.com/apple/swift-nio-http2.git",
      "state" : {
        "revision" : "5e9e99ec96c53bc2c18ddd10c1e25a3cd97c55e5",
        "version" : "1.38.0"
      }
    },
    {
      "identity" : "swift-nio-ssl",
      "kind" : "remoteSourceControl",
      "location" : "https://github.com/apple/swift-nio-ssl.git",
      "state" : {
        "revision" : "385f5bd783ffbfff46b246a7db7be8e4f04c53bd",
        "version" : "2.33.0"
      }
    },
    {
      "identity" : "swift-nio-transport-services",
      "kind" : "remoteSourceControl",
      "location" : "https://github.com/apple/swift-nio-transport-services.git",
      "state" : {
        "revision" : "e645014baea2ec1c2db564410c51a656cf47c923",
        "version" : "1.25.1"
      }
    },
    {
      "identity" : "swift-numerics",
      "kind" : "remoteSourceControl",
      "location" : "https://github.com/apple/swift-numerics.git",
      "state" : {
        "revision" : "e0ec0f5f3af6f3e4d5e7a19d2af26b481acb6ba8",
        "version" : "1.0.3"
      }
    },
    {
      "identity" : "swift-protobuf",
      "kind" : "remoteSourceControl",
      "location" : "https://github.com/apple/swift-protobuf.git",
      "state" : {
        "revision" : "102a647b573f60f73afdce5613a51d71349fe507",
        "version" : "1.30.0"
      }
    },
    {
      "identity" : "swift-service-lifecycle",
      "kind" : "remoteSourceControl",
      "location" : "https://github.com/swift-server/swift-service-lifecycle.git",
      "state" : {
        "revision" : "e7187309187695115033536e8fc9b2eb87fd956d",
        "version" : "2.8.0"
      }
    },
    {
      "identity" : "swift-system",
      "kind" : "remoteSourceControl",
      "location" : "https://github.com/apple/swift-system.git",
      "state" : {
        "revision" : "890830fff1a577dc83134890c7984020c5f6b43b",
        "version" : "1.6.2"
      }
    }
  ],
  "version" : 3
}<|MERGE_RESOLUTION|>--- conflicted
+++ resolved
@@ -1,9 +1,5 @@
 {
-<<<<<<< HEAD
-  "originHash" : "505f2005e20d9215aac5310c22d8666b5021423254dfa8377552a67c348a4797",
-=======
   "originHash" : "6b3046dae5a56f593367112450130e1d5e5ce015afbad2a2299c865c1e5d10f7",
->>>>>>> 1e19a4d6
   "pins" : [
     {
       "identity" : "async-http-client",
@@ -19,13 +15,8 @@
       "kind" : "remoteSourceControl",
       "location" : "https://github.com/apple/containerization.git",
       "state" : {
-<<<<<<< HEAD
-        "revision" : "056a909081181ab4e91f4143682a63f991a32584",
-        "version" : "0.11.0"
-=======
         "revision" : "c45fef7278394e386d3fbb4c52e9e18613e049b7",
         "version" : "0.16.0"
->>>>>>> 1e19a4d6
       }
     },
     {
