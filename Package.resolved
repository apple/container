--- conflicted
+++ resolved
@@ -1,9 +1,5 @@
 {
-<<<<<<< HEAD
-  "originHash" : "e3f90e616804abb3af59275f1ce0a46eeea026617d5328c15e0343d5173d9c91",
-=======
   "originHash" : "ee0892935fd158d90844c467fb84568e8fd24f3fe7b04d49504fdf99e6322df6",
->>>>>>> d8eb510e
   "pins" : [
     {
       "identity" : "async-http-client",
@@ -19,13 +15,8 @@
       "kind" : "remoteSourceControl",
       "location" : "https://github.com/apple/containerization.git",
       "state" : {
-<<<<<<< HEAD
-        "branch" : "main",
-        "revision" : "87e8fd167398803e1a5edb07d7b1dde5825b1c29"
-=======
         "revision" : "d0383eb5bf97f27bceb51538597194b020bc8945",
         "version" : "0.10.0"
->>>>>>> d8eb510e
       }
     },
     {
