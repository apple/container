--- conflicted
+++ resolved
@@ -204,7 +204,8 @@
                         ))
                 }
                 czConfig.hosts = Hosts(entries: hostsEntries)
-<<<<<<< HEAD
+                czConfig.bootlog = bundle.bootlog
+
 
                 // Capture the configuration for post-mount hooks
                 capturedCzConfig = czConfig
@@ -212,9 +213,6 @@
 
             guard let czConfig = capturedCzConfig else {
                 throw ContainerizationError(.internalError, message: "Failed to capture container configuration")
-=======
-                czConfig.bootlog = bundle.bootlog
->>>>>>> 5de195f7
             }
 
             await self.setContainer(
