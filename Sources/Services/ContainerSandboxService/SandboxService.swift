//===----------------------------------------------------------------------===//
// Copyright © 2025 Apple Inc. and the container project authors.
//
// Licensed under the Apache License, Version 2.0 (the "License");
// you may not use this file except in compliance with the License.
// You may obtain a copy of the License at
//
//   https://www.apache.org/licenses/LICENSE-2.0
//
// Unless required by applicable law or agreed to in writing, software
// distributed under the License is distributed on an "AS IS" BASIS,
// WITHOUT WARRANTIES OR CONDITIONS OF ANY KIND, either express or implied.
// See the License for the specific language governing permissions and
// limitations under the License.
//===----------------------------------------------------------------------===//

import ContainerClient
import ContainerNetworkService
import ContainerPersistence
import ContainerXPC
import Containerization
import ContainerizationError
import ContainerizationExtras
import ContainerizationOCI
import ContainerizationOS
import Foundation
import Logging
import NIO
import NIOFoundationCompat
import SocketForwarder
import Synchronization
import SystemPackage

import struct ContainerizationOCI.Mount
import struct ContainerizationOCI.Process

/// An XPC service that manages the lifecycle of a single VM-backed container.
public actor SandboxService {
    private let connection: xpc_connection_t
    private let root: URL
    private let interfaceStrategy: InterfaceStrategy
    private var container: ContainerInfo?
    private let monitor: ExitMonitor
    private let eventLoopGroup: any EventLoopGroup
    private var waiters: [String: [CheckedContinuation<ExitStatus, Never>]] = [:]
    private let lock: AsyncLock = AsyncLock()
    private let log: Logging.Logger
    private var state: State = .created
    private var processes: [String: ProcessInfo] = [:]
    private var socketForwarders: [SocketForwarderResult] = []

    private static let sshAuthSocketGuestPath = "/run/host-services/ssh-auth.sock"
    private static let sshAuthSocketEnvVar = "SSH_AUTH_SOCK"

    private static func sshAuthSocketHostUrl(config: ContainerConfiguration) -> URL? {
        if config.ssh, let sshSocket = Foundation.ProcessInfo.processInfo.environment[Self.sshAuthSocketEnvVar] {
            return URL(fileURLWithPath: sshSocket)
        }
        return nil
    }

    /// Create an instance with a bundle that describes the container.
    ///
    /// - Parameters:
    ///   - root: The file URL for the bundle root.
    ///   - interfaceStrategy: The strategy for producing network interface
    ///     objects for each network to which the container attaches.
    ///   - log: The destination for log messages.
    public init(
        root: URL,
        interfaceStrategy: InterfaceStrategy,
        eventLoopGroup: any EventLoopGroup,
        connection: xpc_connection_t,
        log: Logger
    ) {
        self.root = root
        self.interfaceStrategy = interfaceStrategy
        self.log = log
        self.monitor = ExitMonitor(log: log)
        self.eventLoopGroup = eventLoopGroup
        self.connection = connection
    }

    /// Returns an endpoint from an anonymous xpc connection.
    ///
    /// - Parameters:
    ///   - message: An XPC message with no parameters.
    ///
    /// - Returns: An XPC message with the following parameters:
    ///   - endpoint: An XPC endpoint that can be used to communicate
    ///     with the sandbox service.
    @Sendable
    public func createEndpoint(_ message: XPCMessage) async throws -> XPCMessage {
        self.log.info("`createEndpoint` xpc handler")
        let endpoint = xpc_endpoint_create(self.connection)
        let reply = message.reply()
        reply.set(key: .sandboxServiceEndpoint, value: endpoint)
        return reply
    }

    /// Start the VM and the guest agent process for a container.
    ///
    /// - Parameters:
    ///   - message: An XPC message with no parameters.
    ///
    /// - Returns: An XPC message with no parameters.
    @Sendable
    public func bootstrap(_ message: XPCMessage) async throws -> XPCMessage {
        self.log.info("`bootstrap` xpc handler")
        return try await self.lock.withLock { _ in
            guard await self.state == .created else {
                throw ContainerizationError(
                    .invalidState,
                    message: "container expected to be in created state, got: \(await self.state)"
                )
            }

            let bundle = ContainerClient.Bundle(path: self.root)
            try bundle.createLogFile()

            var config = try bundle.configuration
<<<<<<< HEAD

            let vmm = VZVirtualMachineManager(
                kernel: try bundle.kernel,
                initialFilesystem: bundle.initialFilesystem.asMount,
                bootlog: bundle.bootlog.path,
=======
            let vmm = VZVirtualMachineManager(
                kernel: try bundle.kernel,
                initialFilesystem: bundle.initialFilesystem.asMount,
>>>>>>> e49a5639
                rosetta: config.rosetta,
                logger: self.log
            )

            // Dynamically configure the DNS nameserver from a network if no explicit configuration
            if let dns = config.dns, dns.nameservers.isEmpty {
                if let nameserver = try await self.getDefaultNameserver(attachmentConfigurations: config.networks) {
                    config.dns = ContainerConfiguration.DNSConfiguration(
                        nameservers: [nameserver],
                        domain: dns.domain,
                        searchDomains: dns.searchDomains,
                        options: dns.options
                    )
                }
            }

            var attachments: [Attachment] = []
            var interfaces: [Interface] = []
            for index in 0..<config.networks.count {
                let network = config.networks[index]
                let client = NetworkClient(id: network.network)
                let (attachment, additionalData) = try await client.allocate(hostname: network.options.hostname, macAddress: network.options.macAddress)
                attachments.append(attachment)

                let interface = try self.interfaceStrategy.toInterface(
                    attachment: attachment,
                    interfaceIndex: index,
                    additionalData: additionalData
                )
                interfaces.append(interface)
            }

            let stdio = message.stdio()
            let containerLog = try FileHandle(forWritingTo: bundle.containerLog)
            let stdout = {
                if let h = stdio[1] {
                    return MultiWriter(handles: [h, containerLog])
                }
                return MultiWriter(handles: [containerLog])
            }()

            let stderr: MultiWriter? = {
                if !config.initProcess.terminal {
                    if let h = stdio[2] {
                        return MultiWriter(handles: [h, containerLog])
                    }
                    return MultiWriter(handles: [containerLog])
                }
                return nil
            }()

            let stdin = {
                stdio[0] ?? nil
            }()

            let id = config.id
            let rootfs = try bundle.containerRootfs.asMount
            let container = try LinuxContainer(id, rootfs: rootfs, vmm: vmm, logger: self.log) { czConfig in
                try Self.configureContainer(czConfig: &czConfig, config: config)
                czConfig.interfaces = interfaces
                czConfig.process.stdout = stdout
                czConfig.process.stderr = stderr
                czConfig.process.stdin = stdin
                // NOTE: We can support a user providing new entries eventually, but for now craft
                // a default /etc/hosts.
                var hostsEntries = [Hosts.Entry.localHostIPV4()]
                if !interfaces.isEmpty {
                    let primaryIfaceAddr = interfaces[0].address
                    let ip = primaryIfaceAddr.split(separator: "/")
                    hostsEntries.append(
                        Hosts.Entry(
                            ipAddress: String(ip[0]),
                            hostnames: [czConfig.hostname],
                        ))
                }
                czConfig.hosts = Hosts(entries: hostsEntries)
                czConfig.bootlog = bundle.bootlog
            }

            await self.setContainer(
                ContainerInfo(
                    container: container,
                    config: config,
                    attachments: attachments,
                    bundle: bundle,
                    io: (in: stdin, out: stdout, err: stderr)
                ))

            do {
                try await container.create()
                try await self.monitor.registerProcess(id: config.id, onExit: self.onContainerExit)
                if !container.interfaces.isEmpty {
                    let firstCidr = try CIDRAddress(container.interfaces[0].address)
                    let ipAddress = firstCidr.address.description
                    try await self.startSocketForwarders(containerIpAddress: ipAddress, publishedPorts: config.publishedPorts)
                }
                await self.setState(.booted)
            } catch {
                do {
                    try await self.cleanupContainer()
                    await self.setState(.created)
                } catch {
                    self.log.error("failed to cleanup container: \(error)")
                }
                throw error
            }
            return message.reply()
        }
    }

    /// Start the container workload inside the virtual machine.
    ///
    /// - Parameters:
    ///   - message: An XPC message with the following parameters:
    ///     - id: A client identifier for the process.
    ///     - stdio: An array of file handles for standard input, output, and error.
    ///
    /// - Returns: An XPC message with no parameters.
    @Sendable
    public func startProcess(_ message: XPCMessage) async throws -> XPCMessage {
        self.log.info("`startProcess` xpc handler")
        return try await self.lock.withLock { lock in
            let id = try message.id()
            let containerInfo = try await self.getContainer()
            let containerId = containerInfo.container.id
            if id == containerId {
                try await self.startInitProcess(lock: lock)
                await self.setState(.running)
            } else {
                try await self.startExecProcess(processId: id, lock: lock)
            }
            return message.reply()
        }
    }

    /// Shutdown the SandboxService.
    ///
    /// - Parameters:
    ///   - message: An XPC message with no parameters.
    ///
    /// - Returns: An XPC message with no parameters.
    @Sendable
    public func shutdown(_ message: XPCMessage) async throws -> XPCMessage {
        self.log.info("`shutdown` xpc handler")

        return try await self.lock.withLock { _ in
            switch await self.state {
            case .created, .stopped(_), .stopping:
                await self.setState(.shuttingDown)

                Task {
                    do {
                        try await Task.sleep(for: .seconds(5))
                    } catch {
                        self.log.error("failed to sleep before shutting down SandboxService: \(error)")
                    }
                    self.log.info("Shutting down SandboxService")
                    exit(0)
                }
            default:
                throw ContainerizationError(
                    .invalidState,
                    message: "cannot shutdown: container is not stopped"
                )
            }

            return message.reply()
        }
    }

    /// Create a process inside the virtual machine for the container.
    ///
    /// Use this procedure to run ad hoc processes in the virtual
    /// machine (`container exec`).
    ///
    /// - Parameters:
    ///   - message: An XPC message with the following parameters:
    ///     - id: A client identifier for the process.
    ///     - processConfig: JSON serialization of the `ProcessConfiguration`
    ///       containing the process attributes.
    ///
    /// - Returns: An XPC message with no parameters.
    @Sendable
    public func createProcess(_ message: XPCMessage) async throws -> XPCMessage {
        log.info("`createProcess` xpc handler")
        return try await self.lock.withLock { [self] _ in
            switch await self.state {
            case .running, .booted:
                let id = try message.id()
                let config = try message.processConfig()
                let stdio = message.stdio()

                try await self.addNewProcess(id, config, stdio)

                try await self.monitor.registerProcess(
                    id: id,
                    onExit: { id, exitStatus in
                        guard let process = await self.processes[id]?.process else {
                            throw ContainerizationError(
                                .invalidState,
                                message: "ProcessInfo missing for process \(id)"
                            )
                        }
                        for cc in await self.waiters[id] ?? [] {
                            cc.resume(returning: exitStatus)
                        }
                        await self.removeWaiters(for: id)
                        try await process.delete()
                        try await self.setProcessState(id: id, state: .stopped(exitStatus.exitCode))
                    }
                )

                return message.reply()
            default:
                throw ContainerizationError(
                    .invalidState,
                    message: "cannot exec: container is not running"
                )
            }
        }
    }

    /// Return the state for the sandbox and its containers.
    ///
    /// - Parameters:
    ///   - message: An XPC message with no parameters.
    ///
    /// - Returns: An XPC message with the following parameters:
    ///   - snapshot: The JSON serialization of the `SandboxSnapshot`
    ///     that contains the state information.
    @Sendable
    public func state(_ message: XPCMessage) async throws -> XPCMessage {
        self.log.info("`state` xpc handler")
        var status: RuntimeStatus = .unknown
        var networks: [Attachment] = []
        var cs: ContainerSnapshot?

        switch state {
        case .created, .stopped(_), .booted, .shuttingDown:
            status = .stopped
        case .stopping:
            status = .stopping
        case .running:
            let ctr = try getContainer()

            status = .running
            networks = ctr.attachments
            cs = ContainerSnapshot(
                configuration: ctr.config,
                status: RuntimeStatus.running,
                networks: networks
            )
        }

        let reply = message.reply()
        try reply.setState(
            .init(
                status: status,
                networks: networks,
                containers: cs != nil ? [cs!] : []
            )
        )
        return reply
    }

    /// Stop the container workload, any ad hoc processes, and the underlying
    /// virtual machine.
    ///
    /// - Parameters:
    ///   - message: An XPC message with the following parameters:
    ///     - stopOptions: JSON serialization of `ContainerStopOptions`
    ///       that modify stop behavior.
    ///
    /// - Returns: An XPC message with no parameters.
    @Sendable
    public func stop(_ message: XPCMessage) async throws -> XPCMessage {
        self.log.info("`stop` xpc handler")
        return try await self.lock.withLock { _ in
            switch await self.state {
            case .running, .booted:
                await self.setState(.stopping)

                let ctr = try await self.getContainer()
                let stopOptions = try message.stopOptions()
                let exitStatus = try await self.gracefulStopContainer(
                    ctr.container,
                    stopOpts: stopOptions
                )

                do {
                    if case .stopped(_) = await self.state {
                        return message.reply()
                    }
                    try await self.cleanupContainer()
                } catch {
                    self.log.error("failed to cleanup container: \(error)")
                }
                await self.setState(.stopped(exitStatus.exitCode))
            default:
                break
            }
            return message.reply()
        }
    }

    /// Signal a process running in the virtual machine.
    ///
    /// - Parameters:
    ///   - message: An XPC message with the following parameters:
    ///     - id: The process identifier.
    ///     - signal: The signal value.
    ///
    /// - Returns: An XPC message with no parameters.
    @Sendable
    public func kill(_ message: XPCMessage) async throws -> XPCMessage {
        self.log.info("`kill` xpc handler")
        return try await self.lock.withLock { [self] _ in
            switch await self.state {
            case .running:
                let ctr = try await getContainer()
                let id = try message.id()
                if id != ctr.container.id {
                    guard let processInfo = await self.processes[id] else {
                        throw ContainerizationError(.invalidState, message: "process \(id) does not exist")
                    }

                    guard let proc = processInfo.process else {
                        throw ContainerizationError(.invalidState, message: "process \(id) not started")
                    }
                    try await proc.kill(Int32(try message.signal()))
                    return message.reply()
                }

                // TODO: fix underlying signal value to int64
                try await ctr.container.kill(Int32(try message.signal()))
                return message.reply()
            default:
                throw ContainerizationError(
                    .invalidState,
                    message: "cannot kill: container is not running"
                )
            }
        }
    }

    /// Resize the terminal for a process.
    ///
    /// - Parameters:
    ///   - message: An XPC message with the following parameters:
    ///     - id: The process identifier.
    ///     - width: The terminal width.
    ///     - height: The terminal height.
    ///
    /// - Returns: An XPC message with no parameters.
    @Sendable
    public func resize(_ message: XPCMessage) async throws -> XPCMessage {
        self.log.info("`resize` xpc handler")
        switch self.state {
        case .running:
            let id = try message.id()
            let ctr = try getContainer()
            let width = message.uint64(key: .width)
            let height = message.uint64(key: .height)

            if id != ctr.container.id {
                guard let processInfo = self.processes[id] else {
                    throw ContainerizationError(
                        .invalidState,
                        message: "process \(id) does not exist"
                    )
                }

                guard let proc = processInfo.process else {
                    throw ContainerizationError(
                        .invalidState,
                        message: "process \(id) not started"
                    )
                }

                try await proc.resize(
                    to: .init(
                        width: UInt16(width),
                        height: UInt16(height))
                )
            } else {
                try await ctr.container.resize(
                    to: .init(
                        width: UInt16(width),
                        height: UInt16(height))
                )
            }

            return message.reply()
        default:
            throw ContainerizationError(
                .invalidState,
                message: "cannot resize: container is not running"
            )
        }
    }

    /// Wait for a process.
    ///
    /// - Parameters:
    ///   - message: An XPC message with the following parameters:
    ///     - id: The process identifier.
    ///
    /// - Returns: An XPC message with the following parameters:
    ///   - exitCode: The exit code for the process.
    @Sendable
    public func wait(_ message: XPCMessage) async throws -> XPCMessage {
        self.log.info("`wait` xpc handler")
        guard let id = message.string(key: .id) else {
            throw ContainerizationError(.invalidArgument, message: "missing id in wait xpc message")
        }

        let cachedCode: Int32? = try await self.lock.withLock { _ in
            let ctrInfo = try await self.getContainer()
            let ctr = ctrInfo.container
            if id == ctr.id {
                switch await self.state {
                case .stopped(let code):
                    return code
                default:
                    break
                }
            } else {
                guard let processInfo = await self.processes[id] else {
                    throw ContainerizationError(.notFound, message: "process with id \(id)")
                }
                switch processInfo.state {
                case .stopped(let code):
                    return code
                default:
                    break
                }
            }
            return nil
        }
        if let cachedCode {
            let reply = message.reply()
            reply.set(key: .exitCode, value: Int64(cachedCode))
            return reply
        }

        let exitStatus = await withCheckedContinuation { cc in
            // Is this safe since we are in an actor? :(
            self.addWaiter(id: id, cont: cc)
        }
        let reply = message.reply()
        reply.set(key: .exitCode, value: Int64(exitStatus.exitCode))
        reply.set(key: .exitedAt, value: exitStatus.exitedAt)
        return reply
    }

    /// Dial a vsock port on the virtual machine.
    ///
    /// - Parameters:
    ///   - message: An XPC message with the following parameters:
    ///     - port: The port number.
    ///
    /// - Returns: An XPC message with the following parameters:
    ///   - fd: The file descriptor for the vsock.
    @Sendable
    public func dial(_ message: XPCMessage) async throws -> XPCMessage {
        self.log.info("`dial` xpc handler")
        switch self.state {
        case .running, .booted:
            let port = message.uint64(key: .port)
            guard port > 0 else {
                throw ContainerizationError(
                    .invalidArgument,
                    message: "no vsock port supplied for dial"
                )
            }

            let ctr = try getContainer()
            let fh = try await ctr.container.dialVsock(port: UInt32(port))

            let reply = message.reply()
            reply.set(key: .fd, value: fh)
            return reply
        default:
            throw ContainerizationError(
                .invalidState,
                message: "cannot dial: container is not running"
            )
        }
    }

    private func startInitProcess(lock: AsyncLock.Context) async throws {
        let info = try self.getContainer()
        let container = info.container
        let id = container.id

        guard self.state == .booted else {
            throw ContainerizationError(
                .invalidState,
                message: "container expected to be in booted state, got: \(self.state)"
            )
        }

        do {
            let io = info.io

            try await container.start()
            let waitFunc: ExitMonitor.WaitHandler = {
                let code = try await container.wait()
                if let out = io.out {
                    try out.close()
                }
                if let err = io.err {
                    try err.close()
                }
                return code
            }
            try await self.monitor.track(id: id, waitingOn: waitFunc)
        } catch {
            try? await self.cleanupContainer()
            self.setState(.created)
            throw error
        }
    }

    private func startExecProcess(processId id: String, lock: AsyncLock.Context) async throws {
        let container = try self.getContainer().container
        guard let processInfo = self.processes[id] else {
            throw ContainerizationError(.notFound, message: "process with id \(id)")
        }

        let containerInfo = try self.getContainer()

        let czConfig = self.configureProcessConfig(config: processInfo.config, stdio: processInfo.io, containerConfig: containerInfo.config)

        let process = try await container.exec(id, configuration: czConfig)
        try self.setUnderlyingProcess(id, process)

        try await process.start()

        let waitFunc: ExitMonitor.WaitHandler = {
            let code = try await process.wait()
            if let out = processInfo.io[1] {
                try self.closeHandle(out.fileDescriptor)
            }
            if let err = processInfo.io[2] {
                try self.closeHandle(err.fileDescriptor)
            }
            return code
        }
        try await self.monitor.track(id: id, waitingOn: waitFunc)
    }

    private func startSocketForwarders(containerIpAddress: String, publishedPorts: [PublishPort]) async throws {
        var forwarders: [SocketForwarderResult] = []
        try await withThrowingTaskGroup(of: SocketForwarderResult.self) { group in
            for publishedPort in publishedPorts {
                let proxyAddress = try SocketAddress(ipAddress: publishedPort.hostAddress, port: Int(publishedPort.hostPort))
                let serverAddress = try SocketAddress(ipAddress: containerIpAddress, port: Int(publishedPort.containerPort))
                log.info(
                    "creating forwarder for",
                    metadata: [
                        "proxy": "\(proxyAddress)",
                        "server": "\(serverAddress)",
                        "protocol": "\(publishedPort.proto)",
                    ])
                group.addTask {
                    let forwarder: SocketForwarder
                    switch publishedPort.proto {
                    case .tcp:
                        forwarder = try TCPForwarder(
                            proxyAddress: proxyAddress,
                            serverAddress: serverAddress,
                            eventLoopGroup: self.eventLoopGroup,
                            log: self.log
                        )
                    case .udp:
                        forwarder = try UDPForwarder(
                            proxyAddress: proxyAddress,
                            serverAddress: serverAddress,
                            eventLoopGroup: self.eventLoopGroup,
                            log: self.log
                        )
                    }
                    return try await forwarder.run().get()
                }
            }
            for try await result in group {
                forwarders.append(result)
            }
        }

        self.socketForwarders = forwarders
    }

    private func stopSocketForwarders() async {
        log.info("closing forwarders")
        for forwarder in self.socketForwarders {
            forwarder.close()
            try? await forwarder.wait()
        }
        log.info("closed forwarders")
    }

    private func onContainerExit(id: String, exitStatus: ExitStatus) async throws {
        self.log.info("init process exited with: \(exitStatus)")

        try await self.lock.withLock { [self] _ in
            let ctrInfo = try await getContainer()
            let ctr = ctrInfo.container

            switch await self.state {
            case .stopped(_), .stopping:
                return
            default:
                break
            }

            do {
                try await ctr.stop()
            } catch {
                self.log.notice("failed to stop sandbox gracefully: \(error)")
            }

            do {
                try await cleanupContainer()
            } catch {
                self.log.error("failed to cleanup container: \(error)")
            }
            await setState(.stopped(exitStatus.exitCode))

            let waiters = await self.waiters[id] ?? []
            for cc in waiters {
                cc.resume(returning: exitStatus)
            }
            await self.removeWaiters(for: id)
        }
    }

    private static func configureContainer(
        czConfig: inout LinuxContainer.Configuration,
        config: ContainerConfiguration
    ) throws {
        czConfig.cpus = config.resources.cpus
        czConfig.memoryInBytes = config.resources.memoryInBytes
        czConfig.sysctl = config.sysctls.reduce(into: [String: String]()) {
            $0[$1.key] = $1.value
        }
        // If the host doesn't support this, we'll throw on container creation.
        czConfig.virtualization = config.virtualization

        for mount in config.mounts {
            if try mount.isSocket() {
                let socket = UnixSocketConfiguration(
                    source: URL(filePath: mount.source),
                    destination: URL(filePath: mount.destination)
                )
                czConfig.sockets.append(socket)
            } else {
                czConfig.mounts.append(mount.asMount)
            }
        }

        for publishedSocket in config.publishedSockets {
            let socketConfig = UnixSocketConfiguration(
                source: publishedSocket.containerPath,
                destination: publishedSocket.hostPath,
                permissions: publishedSocket.permissions,
                direction: .outOf
            )
            czConfig.sockets.append(socketConfig)
        }

        if let socketUrl = Self.sshAuthSocketHostUrl(config: config) {
            let socketPath = socketUrl.path(percentEncoded: false)
            let attrs = try? FileManager.default.attributesOfItem(atPath: socketPath)
            let permissions = (attrs?[.posixPermissions] as? NSNumber)
                .map { FilePermissions(rawValue: mode_t($0.intValue)) }
            let socketConfig = UnixSocketConfiguration(
                source: socketUrl,
                destination: URL(fileURLWithPath: Self.sshAuthSocketGuestPath),
                permissions: permissions,
                direction: .into,
            )
            czConfig.sockets.append(socketConfig)
        }

        czConfig.hostname = config.id

        if let dns = config.dns {
            czConfig.dns = DNS(
                nameservers: dns.nameservers, domain: dns.domain,
                searchDomains: dns.searchDomains, options: dns.options)
        }

        Self.configureInitialProcess(czConfig: &czConfig, config: config)
    }

    private func getDefaultNameserver(attachmentConfigurations: [AttachmentConfiguration]) async throws -> String? {
        for attachmentConfiguration in attachmentConfigurations {
            let client = NetworkClient(id: attachmentConfiguration.network)
            let state = try await client.state()
            guard case .running(_, let status) = state else {
                continue
            }
            return status.gateway
        }

        return nil
    }

    private static func configureInitialProcess(
        czConfig: inout LinuxContainer.Configuration,
        config: ContainerConfiguration
    ) {
        let process = config.initProcess

        czConfig.process.arguments = [process.executable] + process.arguments
        czConfig.process.environmentVariables = process.environment

        if Self.sshAuthSocketHostUrl(config: config) != nil {
            if !czConfig.process.environmentVariables.contains(where: { $0.starts(with: "\(Self.sshAuthSocketEnvVar)=") }) {
                czConfig.process.environmentVariables.append("\(Self.sshAuthSocketEnvVar)=\(Self.sshAuthSocketGuestPath)")
            }
        }

        czConfig.process.terminal = process.terminal
        czConfig.process.workingDirectory = process.workingDirectory
        czConfig.process.rlimits = process.rlimits.map {
            POSIXRlimit(type: $0.limit, hard: $0.hard, soft: $0.soft)
        }
        switch process.user {
        case .raw(let name):
            czConfig.process.user = ContainerizationOCI.User(
                uid: 0,
                gid: 0,
                umask: nil,
                additionalGids: process.supplementalGroups,
                username: name
            )
        case .id(let uid, let gid):
            czConfig.process.user = ContainerizationOCI.User(
                uid: uid,
                gid: gid,
                umask: nil,
                additionalGids: process.supplementalGroups,
                username: ""
            )
        }
    }

    private nonisolated func configureProcessConfig(config: ProcessConfiguration, stdio: [FileHandle?], containerConfig: ContainerConfiguration)
        -> LinuxProcessConfiguration
    {
        var proc = LinuxProcessConfiguration()
        proc.stdin = stdio[0]
        proc.stdout = stdio[1]
        proc.stderr = stdio[2]

        proc.arguments = [config.executable] + config.arguments
        proc.environmentVariables = config.environment

        if Self.sshAuthSocketHostUrl(config: containerConfig) != nil {
            if !proc.environmentVariables.contains(where: { $0.starts(with: "\(Self.sshAuthSocketEnvVar)=") }) {
                proc.environmentVariables.append("\(Self.sshAuthSocketEnvVar)=\(Self.sshAuthSocketGuestPath)")
            }
        }

        proc.terminal = config.terminal
        proc.workingDirectory = config.workingDirectory
        proc.rlimits = config.rlimits.map {
            POSIXRlimit(type: $0.limit, hard: $0.hard, soft: $0.soft)
        }
        switch config.user {
        case .raw(let name):
            proc.user = ContainerizationOCI.User(
                uid: 0,
                gid: 0,
                umask: nil,
                additionalGids: config.supplementalGroups,
                username: name
            )
        case .id(let uid, let gid):
            proc.user = ContainerizationOCI.User(
                uid: uid,
                gid: gid,
                umask: nil,
                additionalGids: config.supplementalGroups,
                username: ""
            )
        }

        return proc
    }

    private nonisolated func closeHandle(_ handle: Int32) throws {
        guard close(handle) == 0 else {
            guard let errCode = POSIXErrorCode(rawValue: errno) else {
                fatalError("failed to convert errno to POSIXErrorCode")
            }
            throw POSIXError(errCode)
        }
    }

    private func getContainer() throws -> ContainerInfo {
        guard let container else {
            throw ContainerizationError(
                .invalidState,
                message: "no container found"
            )
        }
        return container
    }

    private func gracefulStopContainer(_ lc: LinuxContainer, stopOpts: ContainerStopOptions) async throws -> ExitStatus {
        // Try and gracefully shut down the process. Even if this succeeds we need to power off
        // the vm, but we should try this first always.
        var code = ExitStatus(exitCode: 255)
        do {
            code = try await withThrowingTaskGroup(of: ExitStatus.self) { group in
                group.addTask {
                    try await lc.wait()
                }
                group.addTask {
                    try await lc.kill(stopOpts.signal)
                    try await Task.sleep(for: .seconds(stopOpts.timeoutInSeconds))
                    try await lc.kill(SIGKILL)

                    return ExitStatus(exitCode: 137)
                }
                guard let code = try await group.next() else {
                    throw ContainerizationError(
                        .internalError,
                        message: "failed to get exit code from gracefully stopping container"
                    )
                }
                group.cancelAll()

                return code
            }
        } catch {}

        // Now actually bring down the vm.
        try await lc.stop()
        return code
    }

    private func cleanupContainer() async throws {
        // Give back our lovely IP(s)
        await self.stopSocketForwarders()
        let containerInfo = try self.getContainer()
        for attachment in containerInfo.attachments {
            let client = NetworkClient(id: attachment.network)
            do {
                try await client.deallocate(hostname: attachment.hostname)
            } catch {
                self.log.error("failed to deallocate hostname \(attachment.hostname) on network \(attachment.network): \(error)")
            }
        }
    }
}

extension XPCMessage {
    fileprivate func signal() throws -> Int64 {
        self.int64(key: .signal)
    }

    fileprivate func stopOptions() throws -> ContainerStopOptions {
        guard let data = self.dataNoCopy(key: .stopOptions) else {
            throw ContainerizationError(.invalidArgument, message: "empty StopOptions")
        }
        return try JSONDecoder().decode(ContainerStopOptions.self, from: data)
    }

    fileprivate func setState(_ state: SandboxSnapshot) throws {
        let data = try JSONEncoder().encode(state)
        self.set(key: .snapshot, value: data)
    }

    fileprivate func stdio() -> [FileHandle?] {
        var handles = [FileHandle?](repeating: nil, count: 3)
        if let stdin = self.fileHandle(key: .stdin) {
            handles[0] = stdin
        }
        if let stdout = self.fileHandle(key: .stdout) {
            handles[1] = stdout
        }
        if let stderr = self.fileHandle(key: .stderr) {
            handles[2] = stderr
        }
        return handles
    }

    fileprivate func setFileHandle(_ handle: FileHandle) {
        self.set(key: .fd, value: handle)
    }

    fileprivate func processConfig() throws -> ProcessConfiguration {
        guard let data = self.dataNoCopy(key: .processConfig) else {
            throw ContainerizationError(.invalidArgument, message: "empty process configuration")
        }
        return try JSONDecoder().decode(ProcessConfiguration.self, from: data)
    }
}

extension ContainerClient.Bundle {
    /// The pathname for the workload log file.
    public var containerLog: URL {
        path.appendingPathComponent("stdio.log")
    }

    func createLogFile() throws {
        // Create the log file we'll write stdio to.
        // O_TRUNC resolves a log delay issue on restarted containers by force-updating internal state
        let fd = Darwin.open(self.containerLog.path, O_CREAT | O_RDONLY | O_TRUNC, 0o644)
        guard fd > 0 else {
            throw POSIXError(.init(rawValue: errno)!)
        }
        close(fd)
    }
}

extension Filesystem {
    var asMount: Containerization.Mount {
        switch self.type {
        case .tmpfs:
            return .any(
                type: "tmpfs",
                source: self.source,
                destination: self.destination,
                options: self.options
            )
        case .virtiofs:
            return .share(
                source: self.source,
                destination: self.destination,
                options: self.options
            )
        case .block(let format, _, _):
            return .block(
                format: format,
                source: self.source,
                destination: self.destination,
                options: self.options
            )
        case .volume(_, let format, _, _):
            return .block(
                format: format,
                source: self.source,
                destination: self.destination,
                options: self.options
            )
        }
    }

    func isSocket() throws -> Bool {
        if !self.isVirtiofs {
            return false
        }
        let info = try File.info(self.source)
        return info.isSocket
    }
}

struct MultiWriter: Writer {
    let handles: [FileHandle]

    init(handles: [FileHandle]) {
        self.handles = handles
    }

    func close() throws {
        for handle in handles {
            try handle.close()
        }
    }

    func write(_ data: Data) throws {
        for handle in handles {
            try handle.write(contentsOf: data)
        }
    }
}

extension FileHandle: @retroactive ReaderStream, @retroactive Writer {
    public func write(_ data: Data) throws {
        try self.write(contentsOf: data)
    }

    public func stream() -> AsyncStream<Data> {
        .init { cont in
            self.readabilityHandler = { handle in
                let data = handle.availableData
                if data.isEmpty {
                    self.readabilityHandler = nil
                    cont.finish()
                    return
                }
                cont.yield(data)
            }
        }
    }
}

// MARK: State handler helpers

extension SandboxService {
    private func addWaiter(id: String, cont: CheckedContinuation<ExitStatus, Never>) {
        var current = self.waiters[id] ?? []
        current.append(cont)
        self.waiters[id] = current
    }

    private func removeWaiters(for id: String) {
        self.waiters[id] = []
    }

    private func setUnderlyingProcess(_ id: String, _ process: LinuxProcess) throws {
        guard var info = self.processes[id] else {
            throw ContainerizationError(.invalidState, message: "process \(id) not found")
        }
        info.process = process
        self.processes[id] = info
    }

    private func setProcessState(id: String, state: State) throws {
        guard var info = self.processes[id] else {
            throw ContainerizationError(.invalidState, message: "process \(id) not found")
        }
        info.state = state
        self.processes[id] = info
    }

    private func setContainer(_ info: ContainerInfo) {
        self.container = info
    }

    private func addNewProcess(_ id: String, _ config: ProcessConfiguration, _ io: [FileHandle?]) throws {
        guard self.processes[id] == nil else {
            throw ContainerizationError(.invalidArgument, message: "process \(id) already exists")
        }
        self.processes[id] = ProcessInfo(config: config, process: nil, state: .created, io: io)
    }

    private struct ProcessInfo {
        let config: ProcessConfiguration
        var process: LinuxProcess?
        var state: State
        let io: [FileHandle?]
    }

    private struct ContainerInfo {
        let container: LinuxContainer
        let config: ContainerConfiguration
        let attachments: [Attachment]
        let bundle: ContainerClient.Bundle
        let io: (in: FileHandle?, out: MultiWriter?, err: MultiWriter?)
    }

    /// States the underlying sandbox can be in.
    public enum State: Sendable, Equatable {
        /// Sandbox is created. This should be what the service starts the sandbox in.
        case created
        /// Bootstrap will transition a .created state to .booted.
        case booted
        /// startProcess on the init process will transition .booted to .running.
        case running
        /// At the beginning of stop() .running will be transitioned to .stopping.
        case stopping
        /// Once a stop is successful, .stopping will transition to .stopped.
        case stopped(Int32)
        /// .shuttingDown will be the last state the sandbox service will ever be in. Shortly
        /// afterwards the process will exit.
        case shuttingDown
    }

    func setState(_ new: State) {
        self.state = new
    }
}<|MERGE_RESOLUTION|>--- conflicted
+++ resolved
@@ -119,17 +119,10 @@
             try bundle.createLogFile()
 
             var config = try bundle.configuration
-<<<<<<< HEAD
 
             let vmm = VZVirtualMachineManager(
                 kernel: try bundle.kernel,
                 initialFilesystem: bundle.initialFilesystem.asMount,
-                bootlog: bundle.bootlog.path,
-=======
-            let vmm = VZVirtualMachineManager(
-                kernel: try bundle.kernel,
-                initialFilesystem: bundle.initialFilesystem.asMount,
->>>>>>> e49a5639
                 rosetta: config.rosetta,
                 logger: self.log
             )
