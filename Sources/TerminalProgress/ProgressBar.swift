//===----------------------------------------------------------------------===//
// Copyright © 2025 Apple Inc. and the container project authors. All rights reserved.
//
// Licensed under the Apache License, Version 2.0 (the "License");
// you may not use this file except in compliance with the License.
// You may obtain a copy of the License at
//
//   https://www.apache.org/licenses/LICENSE-2.0
//
// Unless required by applicable law or agreed to in writing, software
// distributed under the License is distributed on an "AS IS" BASIS,
// WITHOUT WARRANTIES OR CONDITIONS OF ANY KIND, either express or implied.
// See the License for the specific language governing permissions and
// limitations under the License.
//===----------------------------------------------------------------------===//

import Foundation
import SendableProperty

/// A progress bar that updates itself as tasks are completed.
public final class ProgressBar: Sendable {
    let config: ProgressConfig
    // `@SendableProperty` adds `_state: Synchronized<State>`, which can be updated inside a lock using `_state.withLock()`.
    @SendableProperty
    var state = State()
    @SendableProperty
    var printedWidth = 0
    let term: FileHandle?
    let termQueue = DispatchQueue(label: "com.apple.container.ProgressBar")
    private let standardError = StandardError()

    /// Returns `true` if the progress bar has finished.
    public var isFinished: Bool {
        state.finished
    }

    /// Creates a new progress bar.
    /// - Parameter config: The configuration for the progress bar.
    public init(config: ProgressConfig) {
        self.config = config
        term = isatty(config.terminal.fileDescriptor) == 1 ? config.terminal : nil
        state = State(
            description: config.initialDescription, itemsName: config.initialItemsName, totalTasks: config.initialTotalTasks,
            totalItems: config.initialTotalItems,
            totalSize: config.initialTotalSize)
        display(EscapeSequence.hideCursor)
    }

    deinit {
        clear()
    }

    /// Allows resetting the progress state.
    public func reset() {
        state = State(description: config.initialDescription)
    }

    /// Allows resetting the progress state of the current task.
    public func resetCurrentTask() {
        state = State(description: state.description, itemsName: state.itemsName, tasks: state.tasks, totalTasks: state.totalTasks, startTime: state.startTime)
    }

    private func printFullDescription() {
        if state.subDescription != "" {
            standardError.write("\(state.description) \(state.subDescription)")
        } else {
            standardError.write(state.description)
        }
    }

    /// Updates the description of the progress bar and increments the tasks by one.
    /// - Parameter description: The description of the action being performed.
    public func set(description: String) {
        resetCurrentTask()

        state.description = description
        state.subDescription = ""
        if config.disableProgressUpdates {
            printFullDescription()
        }

        state.tasks += 1
    }

    /// Updates the additional description of the progress bar.
    /// - Parameter subDescription: The additional description of the action being performed.
    public func set(subDescription: String) {
        resetCurrentTask()

        state.subDescription = subDescription
        if config.disableProgressUpdates {
            printFullDescription()
        }
    }

    private func start(intervalSeconds: TimeInterval) async {
        if config.disableProgressUpdates && !state.description.isEmpty {
            printFullDescription()
        }

        while !state.finished {
            let intervalNanoseconds = UInt64(intervalSeconds * 1_000_000_000)
            render()
            state.iteration += 1
            if (try? await Task.sleep(nanoseconds: intervalNanoseconds)) == nil {
                return
            }
        }
    }

    /// Starts an animation of the progress bar.
    /// - Parameter intervalSeconds: The time interval between updates in seconds.
    public func start(intervalSeconds: TimeInterval = 0.04) {
        Task(priority: .utility) {
            await start(intervalSeconds: intervalSeconds)
        }
    }

    /// Finishes the progress bar.
    public func finish() {
        guard !state.finished else {
            return
        }

        state.finished = true

        // The last render.
        render(force: true)

        if !config.disableProgressUpdates && !config.clearOnFinish {
            displayText(state.output, terminating: "\n")
        }

        if config.clearOnFinish {
            clearAndResetCursor()
        } else {
            resetCursor()
        }
        // Allow printed output to flush.
        usleep(100_000)
    }
}

extension ProgressBar {
    private func secondsSinceStart() -> Int {
        let timeDifferenceNanoseconds = DispatchTime.now().uptimeNanoseconds - state.startTime.uptimeNanoseconds
        let timeDifferenceSeconds = Int(floor(Double(timeDifferenceNanoseconds) / 1_000_000_000))
        return timeDifferenceSeconds
    }

    func render(force: Bool = false) {
        guard term != nil && !config.disableProgressUpdates && (force || !state.finished) else {
            return
        }
        let output = draw()
        displayText(output)
    }

    func draw() -> String {
        var components = [String]()
        if config.showSpinner && !config.showProgressBar {
            if !state.finished {
                let spinnerIcon = config.theme.getSpinnerIcon(state.iteration)
                components.append("\(spinnerIcon)")
            } else {
                components.append("\(config.theme.done)")
            }
        }

        if config.showTasks, let totalTasks = state.totalTasks {
            let tasks = min(state.tasks, totalTasks)
            components.append("[\(tasks)/\(totalTasks)]")
        }

        if config.showDescription && !state.description.isEmpty {
            components.append("\(state.description)")
            if !state.subDescription.isEmpty {
                components.append("\(state.subDescription)")
            }
        }

        let allowProgress = !config.ignoreSmallSize || state.totalSize == nil || state.totalSize! > Int64(1024 * 1024)

        let value = state.totalSize != nil ? state.size : Int64(state.items)
        let total = state.totalSize ?? Int64(state.totalItems ?? 0)

        if config.showPercent && total > 0 && allowProgress {
            components.append("\(state.finished ? "100%" : state.percent)")
        }

        if config.showProgressBar, total > 0, allowProgress {
            let usedWidth = components.joined(separator: " ").count + 45 /* the maximum number of characters we may need */
<<<<<<< HEAD
            let remainingWidth = max(config.width - usedWidth, 1 /* the minimum width of a progress bar */)
            let barLength = Int(Int64(remainingWidth) * value / total)
=======
            let remainingWidth = max(config.width - usedWidth, 1 /* the minumum width of a progress bar */)
            let barLength = state.finished ? remainingWidth : Int(Int64(remainingWidth) * value / total)
>>>>>>> 206f3cc0
            let barPaddingLength = remainingWidth - barLength
            let bar = "\(String(repeating: config.theme.bar, count: barLength))\(String(repeating: " ", count: barPaddingLength))"
            components.append("|\(bar)|")
        }

        var additionalComponents = [String]()

        if config.showItems, state.items > 0 {
            var itemsName = ""
            if !state.itemsName.isEmpty {
                itemsName = " \(state.itemsName)"
            }
            if state.finished {
                if let totalItems = state.totalItems {
                    additionalComponents.append("\(totalItems.formattedNumber())\(itemsName)")
                }
            } else {
                if let totalItems = state.totalItems {
                    additionalComponents.append("\(state.items.formattedNumber()) of \(totalItems.formattedNumber())\(itemsName)")
                } else {
                    additionalComponents.append("\(state.items.formattedNumber())\(itemsName)")
                }
            }
        }

        if state.size > 0 && allowProgress {
            if state.finished {
                if config.showSize {
                    if let totalSize = state.totalSize {
                        var formattedTotalSize = totalSize.formattedSize()
                        formattedTotalSize = adjustFormattedSize(formattedTotalSize)
                        additionalComponents.append(formattedTotalSize)
                    }
                }
            } else {
                var formattedCombinedSize = ""
                if config.showSize {
                    var formattedSize = state.size.formattedSize()
                    formattedSize = adjustFormattedSize(formattedSize)
                    if let totalSize = state.totalSize {
                        var formattedTotalSize = totalSize.formattedSize()
                        formattedTotalSize = adjustFormattedSize(formattedTotalSize)
                        formattedCombinedSize = combineSize(size: formattedSize, totalSize: formattedTotalSize)
                    } else {
                        formattedCombinedSize = formattedSize
                    }
                }

                var formattedSpeed = ""
                if config.showSpeed {
                    formattedSpeed = "\(state.sizeSpeed ?? state.averageSizeSpeed)"
                    formattedSpeed = adjustFormattedSize(formattedSpeed)
                }

                if config.showSize && config.showSpeed {
                    additionalComponents.append(formattedCombinedSize)
                    additionalComponents.append(formattedSpeed)
                } else if config.showSize {
                    additionalComponents.append(formattedCombinedSize)
                } else if config.showSpeed {
                    additionalComponents.append(formattedSpeed)
                }
            }
        }

        if additionalComponents.count > 0 {
            let joinedAdditionalComponents = additionalComponents.joined(separator: ", ")
            components.append("(\(joinedAdditionalComponents))")
        }

        if config.showTime {
            let timeDifferenceSeconds = secondsSinceStart()
            let formattedTime = timeDifferenceSeconds.formattedTime()
            components.append("[\(formattedTime)]")
        }

        return components.joined(separator: " ")
    }

    private func adjustFormattedSize(_ size: String) -> String {
        // Ensure we always have one digit after the decimal point to prevent flickering.
        let zero = Int64(0).formattedSize()
        guard !size.contains("."), let first = size.first, first.isNumber || !size.contains(zero) else {
            return size
        }
        var size = size
        for unit in ["MB", "GB", "TB"] {
            size = size.replacingOccurrences(of: " \(unit)", with: ".0 \(unit)")
        }
        return size
    }

    private func combineSize(size: String, totalSize: String) -> String {
        let sizeComponents = size.split(separator: " ", maxSplits: 1)
        let totalSizeComponents = totalSize.split(separator: " ", maxSplits: 1)
        guard sizeComponents.count == 2, totalSizeComponents.count == 2 else {
            return "\(size)/\(totalSize)"
        }
        let sizeNumber = sizeComponents[0]
        let sizeUnit = sizeComponents[1]
        let totalSizeNumber = totalSizeComponents[0]
        let totalSizeUnit = totalSizeComponents[1]
        guard sizeUnit == totalSizeUnit else {
            return "\(size)/\(totalSize)"
        }
        return "\(sizeNumber)/\(totalSizeNumber) \(totalSizeUnit)"
    }
}<|MERGE_RESOLUTION|>--- conflicted
+++ resolved
@@ -190,13 +190,8 @@
 
         if config.showProgressBar, total > 0, allowProgress {
             let usedWidth = components.joined(separator: " ").count + 45 /* the maximum number of characters we may need */
-<<<<<<< HEAD
             let remainingWidth = max(config.width - usedWidth, 1 /* the minimum width of a progress bar */)
-            let barLength = Int(Int64(remainingWidth) * value / total)
-=======
-            let remainingWidth = max(config.width - usedWidth, 1 /* the minumum width of a progress bar */)
             let barLength = state.finished ? remainingWidth : Int(Int64(remainingWidth) * value / total)
->>>>>>> 206f3cc0
             let barPaddingLength = remainingWidth - barLength
             let bar = "\(String(repeating: config.theme.bar, count: barLength))\(String(repeating: " ", count: barPaddingLength))"
             components.append("|\(bar)|")
