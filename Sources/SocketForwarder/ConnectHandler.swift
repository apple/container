//===----------------------------------------------------------------------===//
// Copyright © 2025 Apple Inc. and the container project authors.
//
// Licensed under the Apache License, Version 2.0 (the "License");
// you may not use this file except in compliance with the License.
// You may obtain a copy of the License at
//
//   https://www.apache.org/licenses/LICENSE-2.0
//
// Unless required by applicable law or agreed to in writing, software
// distributed under the License is distributed on an "AS IS" BASIS,
// WITHOUT WARRANTIES OR CONDITIONS OF ANY KIND, either express or implied.
// See the License for the specific language governing permissions and
// limitations under the License.
//===----------------------------------------------------------------------===//

import Logging
import NIOCore
import NIOPosix

final class ConnectHandler {
    private var pendingBytes: [NIOAny]
    private let serverAddress: SocketAddress
    private var log: Logger? = nil

    init(serverAddress: SocketAddress, log: Logger?) {
        self.pendingBytes = []
        self.serverAddress = serverAddress
        self.log = log
    }
}

extension ConnectHandler: ChannelInboundHandler {
    typealias InboundIn = ByteBuffer
    typealias OutboundOut = ByteBuffer

    func channelRead(context: ChannelHandlerContext, data: NIOAny) {
        self.pendingBytes.append(data)
    }

    func handlerAdded(context: ChannelHandlerContext) {
        // Add logger metadata.
        self.log?[metadataKey: "proxy"] = "\(context.channel.localAddress?.description ?? "none")"
        self.log?[metadataKey: "server"] = "\(context.channel.remoteAddress?.description ?? "none")"
    }

    func channelActive(context: ChannelHandlerContext) {
        self.log?.trace("frontend - channel active, connecting to backend")
        self.connectToServer(context: context)
        context.fireChannelActive()
    }
}

extension ConnectHandler: RemovableChannelHandler {
    func removeHandler(context: ChannelHandlerContext, removalToken: ChannelHandlerContext.RemovalToken) {
        var didRead = false

        // We are being removed, and need to deliver any pending bytes we may have if we're upgrading.
        while self.pendingBytes.count > 0 {
            let data = self.pendingBytes.removeFirst()
            context.fireChannelRead(data)
            didRead = true
        }

        if didRead {
            context.fireChannelReadComplete()
        }

        self.log?.trace("backend - removing connect handler from pipeline")
        context.leavePipeline(removalToken: removalToken)
    }
}

extension ConnectHandler {
    private func connectToServer(context: ChannelHandlerContext) {
        self.log?.trace("backend - connecting")

        ClientBootstrap(group: context.eventLoop)
            .connect(to: serverAddress)
            .assumeIsolatedUnsafeUnchecked()
            .whenComplete { result in
                switch result {
                case .success(let channel):
                    guard context.channel.isActive else {
                        self.log?.trace("backend - frontend channel closed, closing backend connection")
<<<<<<< HEAD
                        channel.close(promise: nil)
=======
                        context.channel.close(promise: nil)
>>>>>>> 4f887251
                        return
                    }
                    self.log?.trace("backend - connected")
                    self.glue(channel, context: context)
                case .failure(let error):
                    self.log?.error("backend - connect failed: \(error)")
                    context.close(promise: nil)
                    context.fireErrorCaught(error)
                }
            }
    }

    private func glue(_ peerChannel: Channel, context: ChannelHandlerContext) {
        self.log?.trace("backend - gluing channels")

        // Now we need to glue our channel and the peer channel together.
        let (localGlue, peerGlue) = GlueHandler.matchedPair()
        do {
            try context.channel.pipeline.syncOperations.addHandler(localGlue)
            try peerChannel.pipeline.syncOperations.addHandler(peerGlue)
            context.pipeline.syncOperations.removeHandler(self, promise: nil)
        } catch {
            // Close connected peer channel before closing our channel.
            peerChannel.close(mode: .all, promise: nil)
            context.close(promise: nil)
        }
    }
}<|MERGE_RESOLUTION|>--- conflicted
+++ resolved
@@ -83,11 +83,7 @@
                 case .success(let channel):
                     guard context.channel.isActive else {
                         self.log?.trace("backend - frontend channel closed, closing backend connection")
-<<<<<<< HEAD
-                        channel.close(promise: nil)
-=======
                         context.channel.close(promise: nil)
->>>>>>> 4f887251
                         return
                     }
                     self.log?.trace("backend - connected")
