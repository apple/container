// swift-tools-version: 6.2
//===----------------------------------------------------------------------===//
// Copyright © 2025 Apple Inc. and the container project authors.
//
// Licensed under the Apache License, Version 2.0 (the "License");
// you may not use this file except in compliance with the License.
// You may obtain a copy of the License at
//
//   https://www.apache.org/licenses/LICENSE-2.0
//
// Unless required by applicable law or agreed to in writing, software
// distributed under the License is distributed on an "AS IS" BASIS,
// WITHOUT WARRANTIES OR CONDITIONS OF ANY KIND, either express or implied.
// See the License for the specific language governing permissions and
// limitations under the License.
//===----------------------------------------------------------------------===//

// The swift-tools-version declares the minimum version of Swift required to build this package.

import CompilerPluginSupport
import Foundation
import PackageDescription

let releaseVersion = ProcessInfo.processInfo.environment["RELEASE_VERSION"] ?? "0.0.0"
let gitCommit = ProcessInfo.processInfo.environment["GIT_COMMIT"] ?? "unspecified"
let builderShimVersion = "0.7.0"
let scVersion = "0.14.0"

let package = Package(
    name: "container",
    platforms: [.macOS("15")],
    products: [
        .library(name: "ContainerAPIService", targets: ["ContainerAPIService"]),
        .library(name: "ContainerSandboxService", targets: ["ContainerSandboxService"]),
        .library(name: "ContainerNetworkService", targets: ["ContainerNetworkService"]),
        .library(name: "ContainerImagesService", targets: ["ContainerImagesService", "ContainerImagesServiceClient"]),
        .library(name: "ContainerCommands", targets: ["ContainerCommands"]),
        .library(name: "ContainerClient", targets: ["ContainerClient"]),
        .library(name: "ContainerBuild", targets: ["ContainerBuild"]),
        .library(name: "ContainerLog", targets: ["ContainerLog"]),
        .library(name: "ContainerPersistence", targets: ["ContainerPersistence"]),
        .library(name: "ContainerPlugin", targets: ["ContainerPlugin"]),
        .library(name: "ContainerVersion", targets: ["ContainerVersion"]),
        .library(name: "ContainerXPC", targets: ["ContainerXPC"]),
        .library(name: "SocketForwarder", targets: ["SocketForwarder"]),
    ],
    dependencies: [
        .package(url: "https://github.com/apple/swift-log.git", from: "1.0.0"),
        .package(url: "https://github.com/apple/swift-argument-parser.git", from: "1.3.0"),
        .package(url: "https://github.com/apple/swift-collections.git", from: "1.2.0"),
        .package(url: "https://github.com/grpc/grpc-swift.git", from: "1.26.0"),
        .package(url: "https://github.com/apple/swift-protobuf.git", from: "1.29.0"),
        .package(url: "https://github.com/apple/swift-nio.git", from: "2.80.0"),
        .package(url: "https://github.com/swiftlang/swift-docc-plugin.git", from: "1.1.0"),
        .package(url: "https://github.com/swift-server/async-http-client.git", from: "1.20.1"),
        .package(url: "https://github.com/orlandos-nl/DNSClient.git", from: "2.4.1"),
        .package(url: "https://github.com/Bouke/DNS.git", from: "1.2.0"),
        .package(url: "https://github.com/apple/containerization.git", exact: Version(stringLiteral: scVersion)),
        .package(url: "https://github.com/swiftlang/swift-syntax.git", from: "602.0.0"),
    ],
    targets: [
        .executableTarget(
            name: "container",
            dependencies: [
                .product(name: "ArgumentParser", package: "swift-argument-parser"),
                "ContainerClient",
                "ContainerCommands",
            ],
            path: "Sources/CLI"
        ),
        .target(
            name: "ContainerCommands",
            dependencies: [
                .product(name: "ArgumentParser", package: "swift-argument-parser"),
                .product(name: "Logging", package: "swift-log"),
                .product(name: "SwiftProtobuf", package: "swift-protobuf"),
                .product(name: "Containerization", package: "containerization"),
                .product(name: "ContainerizationOCI", package: "containerization"),
                .product(name: "ContainerizationOS", package: "containerization"),
                "ContainerBuild",
                "ContainerClient",
                "ContainerLog",
                "ContainerPersistence",
                "ContainerPlugin",
                "ContainerVersion",
                "TerminalProgress",
            ],
            path: "Sources/ContainerCommands"
        ),
        .executableTarget(
            name: "container-apiserver",
            dependencies: [
                .product(name: "ArgumentParser", package: "swift-argument-parser"),
                .product(name: "AsyncHTTPClient", package: "async-http-client"),
                .product(name: "Containerization", package: "containerization"),
                .product(name: "ContainerizationExtras", package: "containerization"),
                .product(name: "ContainerizationOS", package: "containerization"),
                .product(name: "GRPC", package: "grpc-swift"),
                .product(name: "Logging", package: "swift-log"),
                "ContainerAPIService",
                "ContainerClient",
                "ContainerLog",
                "ContainerNetworkService",
                "ContainerPersistence",
                "ContainerPlugin",
                "ContainerVersion",
                "ContainerXPC",
                "DNSServer",
            ],
            path: "Sources/Helpers/APIServer"
        ),
        .target(
            name: "ContainerAPIService",
            dependencies: [
                .product(name: "Containerization", package: "containerization"),
                .product(name: "ContainerizationExtras", package: "containerization"),
                .product(name: "ContainerizationOS", package: "containerization"),
                .product(name: "Logging", package: "swift-log"),
                "ContainerClient",
                "ContainerNetworkService",
                "ContainerPersistence",
                "ContainerPlugin",
                "ContainerSandboxService",
                "ContainerVersion",
                "ContainerXPC",
                "CVersion",
                "TerminalProgress",
            ],
            path: "Sources/Services/ContainerAPIService"
        ),
        .executableTarget(
            name: "container-runtime-linux",
            dependencies: [
                .product(name: "ArgumentParser", package: "swift-argument-parser"),
                .product(name: "Logging", package: "swift-log"),
                .product(name: "GRPC", package: "grpc-swift"),
                .product(name: "Containerization", package: "containerization"),
                "ContainerLog",
                "ContainerNetworkService",
                "ContainerSandboxService",
                "ContainerVersion",
                "ContainerXPC",
            ],
            path: "Sources/Helpers/RuntimeLinux"
        ),
        .target(
            name: "ContainerSandboxService",
            dependencies: [
                .product(name: "Logging", package: "swift-log"),
                .product(name: "Containerization", package: "containerization"),
                .product(name: "ContainerizationOS", package: "containerization"),
                .product(name: "ArgumentParser", package: "swift-argument-parser"),
                "ContainerClient",
                "ContainerNetworkService",
                "ContainerPersistence",
                "ContainerXPC",
                "SocketForwarder",
            ],
            path: "Sources/Services/ContainerSandboxService"
        ),
        .executableTarget(
            name: "container-network-vmnet",
            dependencies: [
                .product(name: "ArgumentParser", package: "swift-argument-parser"),
                .product(name: "Logging", package: "swift-log"),
                .product(name: "Containerization", package: "containerization"),
                .product(name: "ContainerizationExtras", package: "containerization"),
                .product(name: "ContainerizationIO", package: "containerization"),
                .product(name: "ContainerizationOS", package: "containerization"),
                "ContainerLog",
                "ContainerNetworkService",
                "ContainerVersion",
                "ContainerXPC",
            ],
            path: "Sources/Helpers/NetworkVmnet"
        ),
        .target(
            name: "ContainerNetworkService",
            dependencies: [
                .product(name: "Logging", package: "swift-log"),
                .product(name: "Containerization", package: "containerization"),
                .product(name: "ContainerizationOS", package: "containerization"),
                "ContainerPersistence",
                "ContainerXPC",
            ],
            path: "Sources/Services/ContainerNetworkService"
        ),
        .testTarget(
            name: "ContainerNetworkServiceTests",
            dependencies: [
                "ContainerNetworkService"
            ]
        ),
        .executableTarget(
            name: "container-core-images",
            dependencies: [
                .product(name: "ArgumentParser", package: "swift-argument-parser"),
                .product(name: "Logging", package: "swift-log"),
                .product(name: "Containerization", package: "containerization"),
                "ContainerImagesService",
                "ContainerLog",
                "ContainerPlugin",
                "ContainerVersion",
                "ContainerXPC",
            ],
            path: "Sources/Helpers/Images"
        ),
        .target(
            name: "ContainerImagesService",
            dependencies: [
                .product(name: "Logging", package: "swift-log"),
                .product(name: "Containerization", package: "containerization"),
                "ContainerXPC",
                "ContainerLog",
                "ContainerClient",
                "ContainerImagesServiceClient",
            ],
            path: "Sources/Services/ContainerImagesService/Server"
        ),
        .target(
            name: "ContainerImagesServiceClient",
            dependencies: [
                .product(name: "Logging", package: "swift-log"),
                .product(name: "Containerization", package: "containerization"),
                "ContainerXPC",
                "ContainerLog",
            ],
            path: "Sources/Services/ContainerImagesService/Client"
        ),
        .target(
            name: "ContainerBuild",
            dependencies: [
                .product(name: "Logging", package: "swift-log"),
                .product(name: "NIO", package: "swift-nio"),
                .product(name: "Containerization", package: "containerization"),
                .product(name: "ContainerizationArchive", package: "containerization"),
                .product(name: "ContainerizationOCI", package: "containerization"),
                .product(name: "ArgumentParser", package: "swift-argument-parser"),
                "ContainerClient",
            ]
        ),
        .testTarget(
            name: "ContainerBuildTests",
            dependencies: [
                "ContainerBuild"
            ]
        ),
        .target(
            name: "ContainerClient",
            dependencies: [
                .product(name: "Logging", package: "swift-log"),
                .product(name: "NIOCore", package: "swift-nio"),
                .product(name: "NIOPosix", package: "swift-nio"),
                .product(name: "Containerization", package: "containerization"),
                .product(name: "ContainerizationOCI", package: "containerization"),
                .product(name: "ContainerizationOS", package: "containerization"),
                .product(name: "ContainerizationArchive", package: "containerization"),
                .product(name: "ArgumentParser", package: "swift-argument-parser"),
                "ContainerImagesServiceClient",
                "ContainerNetworkService",
                "ContainerPlugin",
                "ContainerXPC",
                "TerminalProgress",
                "HelperMacros",
            ]
        ),
        .testTarget(
            name: "ContainerClientTests",
            dependencies: [
                .product(name: "Containerization", package: "containerization"),
                "ContainerClient",
                "ContainerPersistence",
            ]
        ),
        .target(
            name: "ContainerPersistence",
            dependencies: [
                .product(name: "Logging", package: "swift-log"),
                .product(name: "Containerization", package: "containerization"),
                "ContainerVersion",
                "CVersion",
            ]
        ),
        .target(
            name: "ContainerPlugin",
            dependencies: [
                .product(name: "Logging", package: "swift-log"),
                .product(name: "ContainerizationOS", package: "containerization"),
                "ContainerVersion",
            ]
        ),
        .testTarget(
            name: "ContainerPluginTests",
            dependencies: [
                "ContainerPlugin"
            ]
        ),
        .target(
            name: "ContainerLog",
            dependencies: [
                .product(name: "Logging", package: "swift-log")
            ]
        ),
        .target(
            name: "ContainerXPC",
            dependencies: [
                .product(name: "ContainerizationExtras", package: "containerization"),
                .product(name: "Logging", package: "swift-log"),
                "CAuditToken",
            ]
        ),
        .target(
            name: "TerminalProgress",
            dependencies: [
                .product(name: "ContainerizationOS", package: "containerization")
            ]
        ),
        .testTarget(
            name: "TerminalProgressTests",
            dependencies: ["TerminalProgress"]
        ),
        .target(
            name: "DNSServer",
            dependencies: [
                .product(name: "NIOCore", package: "swift-nio"),
                .product(name: "NIOPosix", package: "swift-nio"),
                .product(name: "DNSClient", package: "DNSClient"),
                .product(name: "DNS", package: "DNS"),
                .product(name: "Logging", package: "swift-log"),
            ]
        ),
        .testTarget(
            name: "DNSServerTests",
            dependencies: [
                .product(name: "DNS", package: "DNS"),
                "DNSServer",
            ]
        ),
        .target(
            name: "SocketForwarder",
            dependencies: [
                .product(name: "Collections", package: "swift-collections"),
                .product(name: "Logging", package: "swift-log"),
                .product(name: "NIOCore", package: "swift-nio"),
                .product(name: "NIOFoundationCompat", package: "swift-nio"),
            ]
        ),
        .testTarget(
            name: "SocketForwarderTests",
            dependencies: ["SocketForwarder"]
        ),
        .testTarget(
            name: "CLITests",
            dependencies: [
                .product(name: "AsyncHTTPClient", package: "async-http-client"),
                .product(name: "Containerization", package: "containerization"),
                .product(name: "ContainerizationExtras", package: "containerization"),
                .product(name: "ContainerizationOS", package: "containerization"),
                "ContainerBuild",
                "ContainerClient",
                "ContainerNetworkService",
            ],
            path: "Tests/CLITests"
        ),
        .target(
            name: "ContainerVersion",
            dependencies: [
                "CVersion"
            ],
        ),
        .target(
            name: "CVersion",
            dependencies: [],
            publicHeadersPath: "include",
            cSettings: [
                .define("CZ_VERSION", to: "\"\(scVersion)\""),
                .define("GIT_COMMIT", to: "\"\(gitCommit)\""),
                .define("RELEASE_VERSION", to: "\"\(releaseVersion)\""),
                .define("BUILDER_SHIM_VERSION", to: "\"\(builderShimVersion)\""),
            ],
            linkerSettings: [
                .linkedLibrary("bsm")
            ]
        ),
<<<<<<< HEAD
        .macro(
            name: "HelperMacrosMacros",
            dependencies: [
                .product(name: "SwiftSyntaxMacros", package: "swift-syntax"),
                .product(name: "SwiftCompilerPlugin", package: "swift-syntax"),
            ]
        ),

        // Library that exposes a macro as part of its API, which is used in client programs.
        .target(
            name: "HelperMacros",
            dependencies: ["HelperMacrosMacros"]
=======
        .target(
            name: "CAuditToken",
            dependencies: [],
            publicHeadersPath: "include"
>>>>>>> d327a502
        ),
    ]
)<|MERGE_RESOLUTION|>--- conflicted
+++ resolved
@@ -382,7 +382,6 @@
                 .linkedLibrary("bsm")
             ]
         ),
-<<<<<<< HEAD
         .macro(
             name: "HelperMacrosMacros",
             dependencies: [
@@ -390,17 +389,14 @@
                 .product(name: "SwiftCompilerPlugin", package: "swift-syntax"),
             ]
         ),
-
-        // Library that exposes a macro as part of its API, which is used in client programs.
         .target(
             name: "HelperMacros",
             dependencies: ["HelperMacrosMacros"]
-=======
+        )
         .target(
             name: "CAuditToken",
             dependencies: [],
             publicHeadersPath: "include"
->>>>>>> d327a502
         ),
     ]
 )