--- conflicted
+++ resolved
@@ -210,7 +210,7 @@
 
 ### `container start`
 
-Starts a stopped container. You can attach to the container's output streams and optionally keep stdin open.
+Starts a stopped container. You can attach to the container's output streams and optionally keep STDIN open.
 
 **Usage**
 
@@ -226,12 +226,6 @@
 
 *   `-a, --attach`: Attach stdout/stderr
 *   `-i, --interactive`: Attach stdin
-<<<<<<< HEAD
-=======
-*   `--debug`: Enable debug output [environment: CONTAINER_DEBUG]
-*   `--version`: Show the version.
-*   `-h, --help`: Show help information.
->>>>>>> f2b3cbdd
 
 ### `container stop`
 
@@ -798,16 +792,9 @@
 
 **Options**
 
-<<<<<<< HEAD
 *   `--scheme <scheme>`: Scheme to use when connecting to the container registry. One of (http, https, auto) (default: auto)
 *   `--password-stdin`: Take the password from stdin
 *   `-u, --username <username>`: Registry user name
-=======
-*   `-u, --username <username>`: username for the registry
-*   `--password-stdin`: read the password from stdin (non-interactive)
-*   `--scheme <scheme>`: registry scheme. One of (`http`, `https`, `auto`) (default: `auto`)
-*   **Global**: `--version`, `-h`/`--help`
->>>>>>> f2b3cbdd
 
 ### `container registry logout`
 
