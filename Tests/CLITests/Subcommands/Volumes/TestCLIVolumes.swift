//===----------------------------------------------------------------------===//
// Copyright © 2025 Apple Inc. and the container project authors.
//
// Licensed under the Apache License, Version 2.0 (the "License");
// you may not use this file except in compliance with the License.
// You may obtain a copy of the License at
//
//   https://www.apache.org/licenses/LICENSE-2.0
//
// Unless required by applicable law or agreed to in writing, software
// distributed under the License is distributed on an "AS IS" BASIS,
// WITHOUT WARRANTIES OR CONDITIONS OF ANY KIND, either express or implied.
// See the License for the specific language governing permissions and
// limitations under the License.
//===----------------------------------------------------------------------===//

import ContainerClient
import Foundation
import Testing

@Suite(.serialized)
class TestCLIVolumes: CLITest {

    func doVolumeCreate(name: String) throws {
        let (_, error, status) = try run(arguments: ["volume", "create", name])
        if status != 0 {
            throw CLIError.executionFailed("volume create failed: \(error)")
        }
    }

    func doVolumeDelete(name: String) throws {
        let (_, error, status) = try run(arguments: ["volume", "rm", name])
        if status != 0 {
            throw CLIError.executionFailed("volume delete failed: \(error)")
        }
    }

    func doVolumeDeleteIfExists(name: String) {
        let (_, _, _) = (try? run(arguments: ["volume", "rm", name])) ?? ("", "", 1)
    }

    func doRemoveIfExists(name: String, force: Bool = false) {
        var args = ["delete"]
        if force {
            args.append("--force")
        }
        args.append(name)
        let (_, _, _) = (try? run(arguments: args)) ?? ("", "", 1)
    }

    func doesVolumeDeleteFail(name: String) throws -> Bool {
        let (_, _, status) = try run(arguments: ["volume", "rm", name])
        return status != 0
    }

    private func getTestName() -> String {
        Test.current!.name.trimmingCharacters(in: ["(", ")"]).lowercased()
    }

    @Test func testVolumeDataPersistenceAcrossContainers() throws {
        let testName = getTestName()
        let volumeName = "\(testName)_vol"
        let container1Name = "\(testName)_c1"
        let container2Name = "\(testName)_c2"
        let testData = "persistent-data-test"
        let testFile = "/data/test.txt"

        // Clean up any existing resources from previous runs
        doVolumeDeleteIfExists(name: volumeName)
        doRemoveIfExists(name: container1Name, force: true)
        doRemoveIfExists(name: container2Name, force: true)

        defer {
            // Cleanup containers and volume
            try? doStop(name: container1Name)
            doRemoveIfExists(name: container1Name, force: true)
            try? doStop(name: container2Name)
            doRemoveIfExists(name: container2Name, force: true)
            doVolumeDeleteIfExists(name: volumeName)
        }

        // Create volume
        try doVolumeCreate(name: volumeName)

        // Run first container with volume, write data, then stop
        try doLongRun(name: container1Name, args: ["-v", "\(volumeName):/data"])
        try waitForContainerRunning(container1Name)

        // Write test data to the volume
        _ = try doExec(name: container1Name, cmd: ["sh", "-c", "echo '\(testData)' > \(testFile)"])

        // Stop first container
        try doStop(name: container1Name)

        // Run second container with same volume
        try doLongRun(name: container2Name, args: ["-v", "\(volumeName):/data"])
        try waitForContainerRunning(container2Name)

        // Verify data persisted
        var output = try doExec(name: container2Name, cmd: ["cat", testFile])
        output = output.trimmingCharacters(in: .whitespacesAndNewlines)

        #expect(output == testData, "expected persisted data '\(testData)', instead got '\(output)'")

        try doStop(name: container2Name)
        try doVolumeDelete(name: volumeName)
    }

    @Test func testVolumeSharedAccessConflict() throws {
        let testName = getTestName()
        let volumeName = "\(testName)_vol"
        let container1Name = "\(testName)_c1"
        let container2Name = "\(testName)_c2"

        // Clean up any existing resources from previous runs
        doVolumeDeleteIfExists(name: volumeName)
        doRemoveIfExists(name: container1Name, force: true)
        doRemoveIfExists(name: container2Name, force: true)

        defer {
            // Cleanup containers and volume
            try? doStop(name: container1Name)
            doRemoveIfExists(name: container1Name, force: true)
            try? doStop(name: container2Name)
            doRemoveIfExists(name: container2Name, force: true)
            doVolumeDeleteIfExists(name: volumeName)
        }

        // Create volume
        try doVolumeCreate(name: volumeName)

        // Run first container with volume
        try doLongRun(name: container1Name, args: ["-v", "\(volumeName):/data"])
        try waitForContainerRunning(container1Name)

        // Try to run second container with same volume - should fail
        let (_, _, status) = try run(arguments: ["run", "--name", container2Name, "-v", "\(volumeName):/data", alpine] + defaultContainerArgs)

        #expect(status != 0, "second container should fail when trying to use volume already in use")

        // Cleanup
        try doStop(name: container1Name)
        doRemoveIfExists(name: container1Name, force: true)
        doVolumeDeleteIfExists(name: volumeName)
    }

    @Test func testVolumeDeleteProtectionWhileInUse() throws {
        let testName = getTestName()
        let volumeName = "\(testName)_vol"
        let containerName = "\(testName)_c1"

        // Clean up any existing resources from previous runs
        doVolumeDeleteIfExists(name: volumeName)
        doRemoveIfExists(name: containerName, force: true)

        defer {
            // Cleanup container and volume
            try? doStop(name: containerName)
            doRemoveIfExists(name: containerName, force: true)
            doVolumeDeleteIfExists(name: volumeName)
        }

        // Create volume
        try doVolumeCreate(name: volumeName)

        // Run container with volume
        try doLongRun(name: containerName, args: ["-v", "\(volumeName):/data"])
        try waitForContainerRunning(containerName)

        // Try to delete volume while container is running - should fail
        let deleteFailedWhileInUse = try doesVolumeDeleteFail(name: volumeName)
        #expect(deleteFailedWhileInUse, "volume delete should fail while volume is in use")

        // Stop container
        try doStop(name: containerName)
        doRemoveIfExists(name: containerName, force: true)

        // Now volume delete should succeed
        try doVolumeDelete(name: volumeName)
    }

    @Test func testVolumeDeleteProtectionWithCreatedContainer() async throws {
        let testName = getTestName()
        let volumeName = "\(testName)_vol"
        let containerName = "\(testName)_c1"

        // Clean up any existing resources from previous runs
        doVolumeDeleteIfExists(name: volumeName)
        doRemoveIfExists(name: containerName, force: true)

        defer {
            // Cleanup container and volume
            try? doStop(name: containerName)
            doRemoveIfExists(name: containerName, force: true)
            doVolumeDeleteIfExists(name: volumeName)
        }

        // Create volume
        try doVolumeCreate(name: volumeName)

        // Create (but don't start) container with volume
        try doCreate(name: containerName, image: alpine, volumes: ["\(volumeName):/mnt/data"])

        // Give some time for container to be fully registered
        try await Task.sleep(for: .seconds(1))

        // Try to delete volume while container is created - should fail
        let deleteFailedWhileInUse = try doesVolumeDeleteFail(name: volumeName)
        #expect(deleteFailedWhileInUse, "volume delete should fail when volume is used by created container")

        // Remove the container
        doRemoveIfExists(name: containerName, force: true)

        // Now volume delete should succeed
        doVolumeDeleteIfExists(name: volumeName)
    }

    @Test func testVolumeBasicOperations() throws {
        let testName = getTestName()
        let volumeName = "\(testName)_vol"

        // Clean up any existing resources from previous runs
        doVolumeDeleteIfExists(name: volumeName)

        defer {
            doVolumeDeleteIfExists(name: volumeName)
        }

        // Create volume
        try doVolumeCreate(name: volumeName)

        // List volumes and verify it exists
        let (output, error, status) = try run(arguments: ["volume", "list", "--quiet"])
        if status != 0 {
            throw CLIError.executionFailed("volume list failed: \(error)")
        }

        let volumes = output.components(separatedBy: .newlines)
            .map { $0.trimmingCharacters(in: .whitespacesAndNewlines) }
            .filter { !$0.isEmpty }

        #expect(volumes.contains(volumeName), "created volume should appear in list")

        // Inspect volume
        let (inspectOutput, inspectError, inspectStatus) = try run(arguments: ["volume", "inspect", volumeName])
        if inspectStatus != 0 {
            throw CLIError.executionFailed("volume inspect failed: \(inspectError)")
        }

        #expect(inspectOutput.contains(volumeName), "volume inspect should contain volume name")

        // Delete volume
        try doVolumeDelete(name: volumeName)
    }

    @Test func testImplicitNamedVolumeCreation() throws {
        let testName = getTestName()
        let containerName = "\(testName)_c1"
        let volumeName = "\(testName)_autovolume"

        defer {
            doRemoveIfExists(name: containerName, force: true)
            doVolumeDeleteIfExists(name: volumeName)
        }

        // Verify volume doesn't exist yet
        let (listOutput, _, _) = try run(arguments: ["volume", "list", "--quiet"])
        let volumeExistsBefore = listOutput.contains(volumeName)
        #expect(!volumeExistsBefore, "volume should not exist initially")

        // Run container with non-existent named volume - should auto-create
        let (output, _, status) = try run(arguments: [
            "run",
            "--name",
            containerName,
            "-v", "\(volumeName):/data",
            alpine,
            "echo", "test",
        ])

        // Should succeed and create volume automatically
        #expect(status == 0, "should succeed and auto-create named volume")
        #expect(output.contains("test"), "container should run successfully")

        // Volume should now exist
        let (listOutputAfter, _, _) = try run(arguments: ["volume", "list", "--quiet"])
        let volumeExistsAfter = listOutputAfter.contains(volumeName)
        #expect(volumeExistsAfter, "volume should be created")
    }

    @Test func testImplicitNamedVolumeReuse() throws {
        let testName = getTestName()
        let containerName1 = "\(testName)_c1"
        let containerName2 = "\(testName)_c2"
        let volumeName = "\(testName)_sharedvolume"

        defer {
            doRemoveIfExists(name: containerName1, force: true)
            doRemoveIfExists(name: containerName2, force: true)
            doVolumeDeleteIfExists(name: volumeName)
        }

        // First container - should auto-create volume
        let (_, _, status1) = try run(arguments: [
            "run",
            "--name",
            containerName1,
            "-v", "\(volumeName):/data",
            alpine,
            "sh", "-c", "echo 'first' > /data/test.txt",
        ])

        #expect(status1 == 0, "first container should succeed")

        // Second container - should reuse existing volume
        let (_, _, status2) = try run(arguments: [
            "run",
            "--name",
            containerName2,
            "-v", "\(volumeName):/data",
            alpine,
            "cat", "/data/test.txt",
        ])

        #expect(status2 == 0, "second container should succeed")
    }

<<<<<<< HEAD
    @Test func testNewVolumeOwnershipIsSetCorrectly() throws {
=======
    @Test func testVolumePruneNoVolumes() throws {
        // Prune with no volumes should succeed with 0 reclaimed
        let (output, error, status) = try run(arguments: ["volume", "prune"])
        if status != 0 {
            throw CLIError.executionFailed("volume prune failed: \(error)")
        }

        #expect(output.contains("0 B") || output.contains("No volumes to prune"), "should show no space reclaimed or no volumes message")
    }

    @Test func testVolumePruneUnusedVolumes() throws {
        let testName = getTestName()
        let volumeName1 = "\(testName)_vol1"
        let volumeName2 = "\(testName)_vol2"

        // Clean up any existing resources from previous runs
        doVolumeDeleteIfExists(name: volumeName1)
        doVolumeDeleteIfExists(name: volumeName2)

        defer {
            doVolumeDeleteIfExists(name: volumeName1)
            doVolumeDeleteIfExists(name: volumeName2)
        }

        try doVolumeCreate(name: volumeName1)
        try doVolumeCreate(name: volumeName2)
        let (listBefore, _, statusBefore) = try run(arguments: ["volume", "list", "--quiet"])
        #expect(statusBefore == 0)
        #expect(listBefore.contains(volumeName1))
        #expect(listBefore.contains(volumeName2))

        // Prune should remove both
        let (output, error, status) = try run(arguments: ["volume", "prune"])
        if status != 0 {
            throw CLIError.executionFailed("volume prune failed: \(error)")
        }

        #expect(output.contains(volumeName1) || !output.contains("No volumes to prune"), "should prune volume1")
        #expect(output.contains(volumeName2) || !output.contains("No volumes to prune"), "should prune volume2")
        #expect(output.contains("Reclaimed"), "should show reclaimed space")

        // Verify volumes are gone
        let (listAfter, _, statusAfter) = try run(arguments: ["volume", "list", "--quiet"])
        #expect(statusAfter == 0)
        #expect(!listAfter.contains(volumeName1), "volume1 should be pruned")
        #expect(!listAfter.contains(volumeName2), "volume2 should be pruned")
    }

    @Test func testVolumePruneSkipsVolumeInUse() throws {
        let testName = getTestName()
        let volumeInUse = "\(testName)_inuse"
        let volumeUnused = "\(testName)_unused"
        let containerName = "\(testName)_c1"

        // Clean up any existing resources from previous runs
        doVolumeDeleteIfExists(name: volumeInUse)
        doVolumeDeleteIfExists(name: volumeUnused)
        doRemoveIfExists(name: containerName, force: true)

        defer {
            try? doStop(name: containerName)
            doRemoveIfExists(name: containerName, force: true)
            doVolumeDeleteIfExists(name: volumeInUse)
            doVolumeDeleteIfExists(name: volumeUnused)
        }

        try doVolumeCreate(name: volumeInUse)
        try doVolumeCreate(name: volumeUnused)
        try doLongRun(name: containerName, args: ["-v", "\(volumeInUse):/data"])
        try waitForContainerRunning(containerName)

        // Prune should only remove the unused volume
        let (_, error, status) = try run(arguments: ["volume", "prune"])
        if status != 0 {
            throw CLIError.executionFailed("volume prune failed: \(error)")
        }

        // Verify in-use volume still exists
        let (listAfter, _, statusAfter) = try run(arguments: ["volume", "list", "--quiet"])
        #expect(statusAfter == 0)
        #expect(listAfter.contains(volumeInUse), "volume in use should NOT be pruned")
        #expect(!listAfter.contains(volumeUnused), "unused volume should be pruned")

        try doStop(name: containerName)
        doRemoveIfExists(name: containerName, force: true)
        doVolumeDeleteIfExists(name: volumeInUse)
    }

    @Test func testVolumePruneSkipsVolumeAttachedToStoppedContainer() async throws {
>>>>>>> 5de195f7
        let testName = getTestName()
        let volumeName = "\(testName)_vol"
        let containerName = "\(testName)_c1"

        // Clean up any existing resources from previous runs
        doVolumeDeleteIfExists(name: volumeName)
        doRemoveIfExists(name: containerName, force: true)

        defer {
<<<<<<< HEAD
            // Cleanup container and volume
            try? doStop(name: containerName)
=======
>>>>>>> 5de195f7
            doRemoveIfExists(name: containerName, force: true)
            doVolumeDeleteIfExists(name: volumeName)
        }

<<<<<<< HEAD
        // Create a new volume
        try doVolumeCreate(name: volumeName)

        // Run container with volume using a non-root user (uid 1000)
        // We'll use a numeric user to make it more predictable
        try doLongRun(
            name: containerName,
            args: [
                "--user", "1000:1000",
                "-v", "\(volumeName):/data"
            ]
        )
        try waitForContainerRunning(containerName)

        // Check ownership of the mounted volume directory
        // Should be uid=1000 gid=1000, not root (uid=0 gid=0)
        var output = try doExec(name: containerName, cmd: ["stat", "-c", "%u:%g", "/data"])
        output = output.trimmingCharacters(in: .whitespacesAndNewlines)

        #expect(output == "1000:1000", "Expected volume ownership to be 1000:1000, but got '\(output)'. Volume ownership was not properly set for the non-root user.")

        try doStop(name: containerName)
=======
        try doVolumeCreate(name: volumeName)
        try doCreate(name: containerName, image: alpine, volumes: ["\(volumeName):/data"])
        try await Task.sleep(for: .seconds(1))

        // Prune should NOT remove the volume (container exists, even if stopped)
        let (_, error, status) = try run(arguments: ["volume", "prune"])
        if status != 0 {
            throw CLIError.executionFailed("volume prune failed: \(error)")
        }

        let (listAfter, _, statusAfter) = try run(arguments: ["volume", "list", "--quiet"])
        #expect(statusAfter == 0)
        #expect(listAfter.contains(volumeName), "volume attached to stopped container should NOT be pruned")

        doRemoveIfExists(name: containerName, force: true)
        let (_, error2, status2) = try run(arguments: ["volume", "prune"])
        if status2 != 0 {
            throw CLIError.executionFailed("volume prune failed: \(error2)")
        }

        // Verify volume is gone
        let (listFinal, _, statusFinal) = try run(arguments: ["volume", "list", "--quiet"])
        #expect(statusFinal == 0)
        #expect(!listFinal.contains(volumeName), "volume should be pruned after container is deleted")
>>>>>>> 5de195f7
    }
}<|MERGE_RESOLUTION|>--- conflicted
+++ resolved
@@ -325,9 +325,6 @@
         #expect(status2 == 0, "second container should succeed")
     }
 
-<<<<<<< HEAD
-    @Test func testNewVolumeOwnershipIsSetCorrectly() throws {
-=======
     @Test func testVolumePruneNoVolumes() throws {
         // Prune with no volumes should succeed with 0 reclaimed
         let (output, error, status) = try run(arguments: ["volume", "prune"])
@@ -417,26 +414,61 @@
     }
 
     @Test func testVolumePruneSkipsVolumeAttachedToStoppedContainer() async throws {
->>>>>>> 5de195f7
-        let testName = getTestName()
-        let volumeName = "\(testName)_vol"
-        let containerName = "\(testName)_c1"
-
-        // Clean up any existing resources from previous runs
-        doVolumeDeleteIfExists(name: volumeName)
-        doRemoveIfExists(name: containerName, force: true)
-
-        defer {
-<<<<<<< HEAD
+        let testName = getTestName()
+        let volumeName = "\(testName)_vol"
+        let containerName = "\(testName)_c1"
+
+        // Clean up any existing resources from previous runs
+        doVolumeDeleteIfExists(name: volumeName)
+        doRemoveIfExists(name: containerName, force: true)
+
+        defer {
+            doRemoveIfExists(name: containerName, force: true)
+            doVolumeDeleteIfExists(name: volumeName)
+        }
+
+        try doVolumeCreate(name: volumeName)
+        try doCreate(name: containerName, image: alpine, volumes: ["\(volumeName):/data"])
+        try await Task.sleep(for: .seconds(1))
+
+        // Prune should NOT remove the volume (container exists, even if stopped)
+        let (_, error, status) = try run(arguments: ["volume", "prune"])
+        if status != 0 {
+            throw CLIError.executionFailed("volume prune failed: \(error)")
+        }
+
+        let (listAfter, _, statusAfter) = try run(arguments: ["volume", "list", "--quiet"])
+        #expect(statusAfter == 0)
+        #expect(listAfter.contains(volumeName), "volume attached to stopped container should NOT be pruned")
+
+        doRemoveIfExists(name: containerName, force: true)
+        let (_, error2, status2) = try run(arguments: ["volume", "prune"])
+        if status2 != 0 {
+            throw CLIError.executionFailed("volume prune failed: \(error2)")
+        }
+
+        // Verify volume is gone
+        let (listFinal, _, statusFinal) = try run(arguments: ["volume", "list", "--quiet"])
+        #expect(statusFinal == 0)
+        #expect(!listFinal.contains(volumeName), "volume should be pruned after container is deleted")
+    }
+
+    @Test func testNewVolumeOwnershipIsSetCorrectly() throws {
+        let testName = getTestName()
+        let volumeName = "\(testName)_vol"
+        let containerName = "\(testName)_c1"
+
+        // Clean up any existing resources from previous runs
+        doVolumeDeleteIfExists(name: volumeName)
+        doRemoveIfExists(name: containerName, force: true)
+
+        defer {
             // Cleanup container and volume
             try? doStop(name: containerName)
-=======
->>>>>>> 5de195f7
-            doRemoveIfExists(name: containerName, force: true)
-            doVolumeDeleteIfExists(name: volumeName)
-        }
-
-<<<<<<< HEAD
+            doRemoveIfExists(name: containerName, force: true)
+            doVolumeDeleteIfExists(name: volumeName)
+        }
+
         // Create a new volume
         try doVolumeCreate(name: volumeName)
 
@@ -459,31 +491,5 @@
         #expect(output == "1000:1000", "Expected volume ownership to be 1000:1000, but got '\(output)'. Volume ownership was not properly set for the non-root user.")
 
         try doStop(name: containerName)
-=======
-        try doVolumeCreate(name: volumeName)
-        try doCreate(name: containerName, image: alpine, volumes: ["\(volumeName):/data"])
-        try await Task.sleep(for: .seconds(1))
-
-        // Prune should NOT remove the volume (container exists, even if stopped)
-        let (_, error, status) = try run(arguments: ["volume", "prune"])
-        if status != 0 {
-            throw CLIError.executionFailed("volume prune failed: \(error)")
-        }
-
-        let (listAfter, _, statusAfter) = try run(arguments: ["volume", "list", "--quiet"])
-        #expect(statusAfter == 0)
-        #expect(listAfter.contains(volumeName), "volume attached to stopped container should NOT be pruned")
-
-        doRemoveIfExists(name: containerName, force: true)
-        let (_, error2, status2) = try run(arguments: ["volume", "prune"])
-        if status2 != 0 {
-            throw CLIError.executionFailed("volume prune failed: \(error2)")
-        }
-
-        // Verify volume is gone
-        let (listFinal, _, statusFinal) = try run(arguments: ["volume", "list", "--quiet"])
-        #expect(statusFinal == 0)
-        #expect(!listFinal.contains(volumeName), "volume should be pruned after container is deleted")
->>>>>>> 5de195f7
     }
 }