//===----------------------------------------------------------------------===//
// Copyright © 2025 Apple Inc. and the container project authors.
//
// Licensed under the Apache License, Version 2.0 (the "License");
// you may not use this file except in compliance with the License.
// You may obtain a copy of the License at
//
//   https://www.apache.org/licenses/LICENSE-2.0
//
// Unless required by applicable law or agreed to in writing, software
// distributed under the License is distributed on an "AS IS" BASIS,
// WITHOUT WARRANTIES OR CONDITIONS OF ANY KIND, either express or implied.
// See the License for the specific language governing permissions and
// limitations under the License.
//===----------------------------------------------------------------------===//

import ContainerClient
import ContainerizationOCI
import Foundation
import Testing

class TestCLIImagesCommand: CLITest {
    func doRemoveImages(images: [String]? = nil) throws {
        var args = [
            "image",
            "rm",
        ]

        if let images {
            args.append(contentsOf: images)
        } else {
            args.append("--all")
        }

        let (_, _, error, status) = try run(arguments: args)
        if status != 0 {
            throw CLIError.executionFailed("command failed: \(error)")
        }
    }

    func isImagePresent(targetImage: String) throws -> Bool {
        let images = try doListImages()
        return images.contains(where: { image in
            if image.reference == targetImage {
                return true
            }
            return false
        })
    }

    func doListImages() throws -> [Image] {
        let (_, output, error, status) = try run(arguments: [
            "image",
            "list",
            "--format",
            "json",
        ])
        if status != 0 {
            throw CLIError.executionFailed("command failed: \(error)")
        }

        guard let jsonData = output.data(using: .utf8) else {
            throw CLIError.invalidOutput("image list output invalid \(output)")
        }

        let decoder = JSONDecoder()
        return try decoder.decode([Image].self, from: jsonData)
    }

    func doImageTag(image: String, newName: String) throws {
        let tagArgs = [
            "image",
            "tag",
            image,
            newName,
        ]

        let (_, _, error, status) = try run(arguments: tagArgs)
        if status != 0 {
            throw CLIError.executionFailed("command failed: \(error)")
        }
    }

}

extension TestCLIImagesCommand {

    @Test func testPull() throws {
        do {
            try doPull(imageName: alpine)
            let imagePresent = try isImagePresent(targetImage: alpine)
            #expect(imagePresent, "expected to see \(alpine) pulled")
        } catch {
            Issue.record("failed to pull alpine image \(error)")
            return
        }
    }

    @Test func testPullMulti() throws {
        do {
            try doPull(imageName: alpine)
            try doPull(imageName: busybox)

            let alpinePresent = try isImagePresent(targetImage: alpine)
            #expect(alpinePresent, "expected to see \(alpine) pulled")

            let busyPresent = try isImagePresent(targetImage: busybox)
            #expect(busyPresent, "expected to see \(busybox) pulled")
        } catch {
            Issue.record("failed to pull images \(error)")
            return
        }
    }

    @Test func testPullPlatform() throws {
        do {
            let os = "linux"
            let arch = "amd64"
            let pullArgs = [
                "--platform",
                "\(os)/\(arch)",
            ]

            try doPull(imageName: alpine, args: pullArgs)

            let output = try doInspectImages(image: alpine)
            #expect(output.count == 1, "expected a single image inspect output, got \(output)")

            var found = false
            for v in output[0].variants {
                if v.platform.os == os && v.platform.architecture == arch {
                    found = true
                }
            }
            #expect(found, "expected to find image with os \(os) and architecture \(arch), instead got \(output[0])")
        } catch {
            Issue.record("failed to pull and inspect image \(error)")
            return
        }
    }

    @Test func testPullOsArch() throws {
        do {
            let os = "linux"
            let arch = "amd64"
            let pullArgs = [
                "--os",
                os,
                "--arch",
                arch,
            ]

            try doPull(imageName: alpine318, args: pullArgs)

            let output = try doInspectImages(image: alpine318)
            #expect(output.count == 1, "expected a single image inspect output, got \(output)")

            var found = false
            for v in output[0].variants {
                if v.platform.os == os && v.platform.architecture == arch {
                    found = true
                }
            }
            #expect(found, "expected to find image with os \(os) and architecture \(arch), instead got \(output[0])")
        } catch {
            Issue.record("failed to pull and inspect image \(error)")
            return
        }
    }

    @Test func testPullOs() throws {
        do {
            let os = "linux"
            let arch = Arch.hostArchitecture().rawValue
            let pullArgs = [
                "--os",
                os,
            ]

            try doPull(imageName: alpine318, args: pullArgs)

            let output = try doInspectImages(image: alpine318)
            #expect(output.count == 1, "expected a single image inspect output, got \(output)")

            var found = false
            for v in output[0].variants {
                if v.platform.os == os && v.platform.architecture == arch {
                    found = true
                }
            }
            #expect(found, "expected to find image with os \(os) and architecture \(arch), instead got \(output[0])")
        } catch {
            Issue.record("failed to pull and inspect image \(error)")
            return
        }
    }

    @Test func testPullArch() throws {
        do {
            let os = "linux"
            let arch = "amd64"
            let pullArgs = [
                "--arch",
                arch,
            ]

            try doPull(imageName: alpine318, args: pullArgs)

            let output = try doInspectImages(image: alpine318)
            #expect(output.count == 1, "expected a single image inspect output, got \(output)")

            var found = false
            for v in output[0].variants {
                if v.platform.os == os && v.platform.architecture == arch {
                    found = true
                }
            }
            #expect(found, "expected to find image with os \(os) and architecture \(arch), instead got \(output[0])")
        } catch {
            Issue.record("failed to pull and inspect image \(error)")
            return
        }
    }

    @Test func testPullRemoveSingle() throws {
        do {
            try doPull(imageName: alpine)
            let imagePulled = try isImagePresent(targetImage: alpine)
            #expect(imagePulled, "expected to see image \(alpine) pulled")

            // tag image so we can safely remove later
            let alpineRef: Reference = try Reference.parse(alpine)
            let alpineTagged = "\(alpineRef.name):testPullRemoveSingle"
            try doImageTag(image: alpine, newName: alpineTagged)
            let taggedImagePresent = try isImagePresent(targetImage: alpineTagged)
            #expect(taggedImagePresent, "expected to see image \(alpineTagged) tagged")

            try doRemoveImages(images: [alpineTagged])
            let imageRemoved = try !isImagePresent(targetImage: alpineTagged)
            #expect(imageRemoved, "expected not to see image \(alpineTagged)")
        } catch {
            Issue.record("failed to pull and remove image \(error)")
            return
        }
    }

    @Test func testImageTag() throws {
        do {
            try doPull(imageName: alpine)
            let alpineRef: Reference = try Reference.parse(alpine)
            let alpineTagged = "\(alpineRef.name):testImageTag"
            try doImageTag(image: alpine, newName: alpineTagged)
            let imagePresent = try isImagePresent(targetImage: alpineTagged)
            #expect(imagePresent, "expected to see image \(alpineTagged) tagged")
        } catch {
            Issue.record("failed to pull and tag image \(error)")
            return
        }
    }

    @Test func testImageDefaultRegistry() throws {
        do {
            let defaultDomain = "ghcr.io"
            let imageName = "linuxcontainers/alpine:3.20"
            defer {
                try? doDefaultRegistrySet(domain: "docker.io")
            }
            try doDefaultRegistrySet(domain: defaultDomain)
            try doPull(imageName: imageName, args: ["--platform", "linux/arm64"])
            guard let alpineImageDetails = try doInspectImages(image: imageName).first else {
                Issue.record("alpine image not found")
                return
            }
            #expect(alpineImageDetails.name == "\(defaultDomain)/\(imageName)")

            try doImageTag(image: imageName, newName: "username/image-name:mytag")
            guard let taggedImage = try doInspectImages(image: "username/image-name:mytag").first else {
                Issue.record("Tagged image not found")
                return
            }
            #expect(taggedImage.name == "\(defaultDomain)/username/image-name:mytag")

            let listOutput = try doImageListQuite()
            #expect(listOutput.contains("username/image-name:mytag"))
            #expect(listOutput.contains(imageName))
        } catch {
            Issue.record("failed default registry test")
            return
        }
    }

    @Test func testImageSaveAndLoad() throws {
        do {
            // 1. pull image
            try doPull(imageName: alpine)
            try doPull(imageName: busybox)

            // 2. Tag image so we can safely remove later
            let alpineRef: Reference = try Reference.parse(alpine)
            let alpineTagged = "\(alpineRef.name):testImageSaveAndLoad"
            try doImageTag(image: alpine, newName: alpineTagged)
            let alpineTaggedImagePresent = try isImagePresent(targetImage: alpineTagged)
            #expect(alpineTaggedImagePresent, "expected to see image \(alpineTagged) tagged")

            let busyboxRef: Reference = try Reference.parse(busybox)
            let busyboxTagged = "\(busyboxRef.name):testImageSaveAndLoad"
            try doImageTag(image: busybox, newName: busyboxTagged)
            let busyboxTaggedImagePresent = try isImagePresent(targetImage: busyboxTagged)
            #expect(busyboxTaggedImagePresent, "expected to see image \(busyboxTagged) tagged")

            // 3. save the image as a tarball
            let tempDir = FileManager.default.temporaryDirectory.appendingPathComponent(UUID().uuidString)
            try FileManager.default.createDirectory(at: tempDir, withIntermediateDirectories: true)
            defer {
                try? FileManager.default.removeItem(at: tempDir)
            }
            let tempFile = tempDir.appendingPathComponent(UUID().uuidString)
            let saveArgs = [
                "image",
                "save",
                alpineTagged,
                busyboxTagged,
                "--output",
                tempFile.path(),
            ]
            let (_, _, error, status) = try run(arguments: saveArgs)
            if status != 0 {
                throw CLIError.executionFailed("command failed: \(error)")
            }

            // 4. remove the image through container
            try doRemoveImages(images: [alpineTagged, busyboxTagged])

            // 5. verify image is no longer present
            let alpineImageRemoved = try !isImagePresent(targetImage: alpineTagged)
            #expect(alpineImageRemoved, "expected image \(alpineTagged) to be removed")
            let busyboxImageRemoved = try !isImagePresent(targetImage: busyboxTagged)
            #expect(busyboxImageRemoved, "expected image \(busyboxTagged) to be removed")

            // 6. load the tarball
            let loadArgs = [
                "image",
                "load",
                "-i",
                tempFile.path(),
            ]
            let (_, _, loadErr, loadStatus) = try run(arguments: loadArgs)
            if loadStatus != 0 {
                throw CLIError.executionFailed("command failed: \(loadErr)")
            }

            // 7. verify image is in the list again
            let alpineImagePresent = try isImagePresent(targetImage: alpineTagged)
            #expect(alpineImagePresent, "expected \(alpineTagged) to be present")
            let busyboxImagePresent = try isImagePresent(targetImage: busyboxTagged)
            #expect(busyboxImagePresent, "expected \(busyboxTagged) to be present")
        } catch {
            Issue.record("failed to save and load image \(error)")
            return
        }
    }

<<<<<<< HEAD
    @Test func testMaxConcurrentDownloadsValidation() throws {
        // Test that invalid maxConcurrentDownloads value is rejected
        let (_, _, error, status) = try run(arguments: [
            "image",
            "pull",
            "--max-concurrent-downloads", "0",
            "alpine:latest",
        ])

        #expect(status != 0, "Expected command to fail with maxConcurrentDownloads=0")
        #expect(
            error.contains("--max-concurrent-downloads must be greater than 0"),
            "Expected validation error message in output")
    }

    @Test func testMaxConcurrentDownloadsFlag() throws {
        // Test that the flag is accepted with valid values
        do {
            try doPull(imageName: alpine, args: ["--max-concurrent-downloads", "1"])
            let imagePresent = try isImagePresent(targetImage: alpine)
            #expect(imagePresent, "Expected image to be pulled with maxConcurrentDownloads=1")

            // Clean up
            try? doRemoveImages(images: [alpine])

            // Test with higher concurrency
            try doPull(imageName: alpine, args: ["--max-concurrent-downloads", "6"])
            let imagePresent2 = try isImagePresent(targetImage: alpine)
            #expect(imagePresent2, "Expected image to be pulled with maxConcurrentDownloads=6")
        } catch {
            Issue.record("failed to pull image with maxConcurrentDownloads flag: \(error)")
=======
    @Test func testImageSaveAndLoadStdinStdout() throws {
        do {
            // 1. pull image
            try doPull(imageName: alpine)
            try doPull(imageName: busybox)

            // 2. Tag image so we can safely remove later
            let alpineRef: Reference = try Reference.parse(alpine)
            let alpineTagged = "\(alpineRef.name):testImageSaveAndLoadStdinStdout"
            try doImageTag(image: alpine, newName: alpineTagged)
            let alpineTaggedImagePresent = try isImagePresent(targetImage: alpineTagged)
            #expect(alpineTaggedImagePresent, "expected to see image \(alpineTagged) tagged")

            let busyboxRef: Reference = try Reference.parse(busybox)
            let busyboxTagged = "\(busyboxRef.name):testImageSaveAndLoadStdinStdout"
            try doImageTag(image: busybox, newName: busyboxTagged)
            let busyboxTaggedImagePresent = try isImagePresent(targetImage: busyboxTagged)
            #expect(busyboxTaggedImagePresent, "expected to see image \(busyboxTagged) tagged")

            // 3. save the image and output to stdout
            let saveArgs = [
                "image",
                "save",
                alpineTagged,
                busyboxTagged,
            ]
            let (stdoutData, _, error, status) = try run(arguments: saveArgs)
            if status != 0 {
                throw CLIError.executionFailed("command failed: \(error)")
            }

            // 4. remove the image through container
            try doRemoveImages(images: [alpineTagged, busyboxTagged])

            // 5. verify image is no longer present
            let alpineImageRemoved = try !isImagePresent(targetImage: alpineTagged)
            #expect(alpineImageRemoved, "expected image \(alpineTagged) to be removed")
            let busyboxImageRemoved = try !isImagePresent(targetImage: busyboxTagged)
            #expect(busyboxImageRemoved, "expected image \(busyboxTagged) to be removed")

            // 6. load the tarball from the stdout data as stdin
            let loadArgs = [
                "image",
                "load",
            ]
            let (_, _, loadErr, loadStatus) = try run(arguments: loadArgs, stdin: stdoutData)
            if loadStatus != 0 {
                throw CLIError.executionFailed("command failed: \(loadErr)")
            }

            // 7. verify image is in the list again
            let alpineImagePresent = try isImagePresent(targetImage: alpineTagged)
            #expect(alpineImagePresent, "expected \(alpineTagged) to be present")
            let busyboxImagePresent = try isImagePresent(targetImage: busyboxTagged)
            #expect(busyboxImagePresent, "expected \(busyboxTagged) to be present")
        } catch {
            Issue.record("failed to save and load image \(error)")
>>>>>>> 1e19a4d6
            return
        }
    }
}<|MERGE_RESOLUTION|>--- conflicted
+++ resolved
@@ -360,7 +360,6 @@
         }
     }
 
-<<<<<<< HEAD
     @Test func testMaxConcurrentDownloadsValidation() throws {
         // Test that invalid maxConcurrentDownloads value is rejected
         let (_, _, error, status) = try run(arguments: [
@@ -392,7 +391,10 @@
             #expect(imagePresent2, "Expected image to be pulled with maxConcurrentDownloads=6")
         } catch {
             Issue.record("failed to pull image with maxConcurrentDownloads flag: \(error)")
-=======
+            return
+        }
+    }
+
     @Test func testImageSaveAndLoadStdinStdout() throws {
         do {
             // 1. pull image
@@ -450,7 +452,6 @@
             #expect(busyboxImagePresent, "expected \(busyboxTagged) to be present")
         } catch {
             Issue.record("failed to save and load image \(error)")
->>>>>>> 1e19a4d6
             return
         }
     }
